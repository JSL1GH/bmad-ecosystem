program twiss_test

use bmad

implicit none

type (lat_struct), target :: lat
type (branch_struct), pointer :: branch
type (ele_struct) ele0
type (ele_struct), pointer :: elen
type (coord_struct), allocatable :: orbit(:)
type (twiss_struct) dt, tt
type (xy_disp_struct) dxy, xy

real(rp) dc(2,2), max_diff
integer n, ib, status
logical err

character(200) lat_file

! Idea is to check set_twiss

open (1, file = 'output.now')

lat_file = 'twiss_test.bmad'
call bmad_parser(lat_file, lat)

do ib = 0, ubound(lat%branch, 1)
  branch => lat%branch(ib)
  call reallocate_coord(orbit, branch%n_ele_max)
  call twiss_and_track(lat, orbit, status, ib, .true.)
  n = branch%n_ele_track
  elen => branch%ele(n-1)
  call transfer_twiss(branch%ele(n), ele0)
  call set_twiss(branch, ele0, n-1, err)

  max_diff = 0
  if (ib /= 0) write (1, '(a)')

  tt = ele0%a
<<<<<<< HEAD
  dt = twiss_diff(ele0%a, elen%a)
  max_diff = max(max_diff, dt%emit)
  write (1, '(2a, 3es14.6)') quote('br' // int_str(ib) // '-a-Twiss'), ' REL 1e-7', tt%beta, tt%alpha, tt%gamma
  write (1, '(2a, 3es14.6)') quote('br' // int_str(ib) // '-a-dTwiss'), ' REL 1e-7', dt%beta, dt%alpha, dt%gamma
  write (1, '(2a, 3es14.6)') quote('br' // int_str(ib) // '-a-Disp'),  ' REL 1e-7', tt%eta, tt%etap, tt%deta_ds
  write (1, '(2a, 3es14.6)') quote('br' // int_str(ib) // '-a-dDisp'),  ' REL 1e-7', dt%eta, dt%etap, dt%deta_ds

  tt = ele0%b
  dt = twiss_diff(ele0%b, elen%b)
  max_diff = max(max_diff, dt%emit)
  write (1, '(2a, 3es14.6)') quote('br' // int_str(ib) // '-b-Twiss'), ' REL 1e-7', tt%beta, tt%alpha, tt%gamma
  write (1, '(2a, 3es14.6)') quote('br' // int_str(ib) // '-b-dTwiss'), ' REL 1e-7', dt%beta, dt%alpha, dt%gamma
  write (1, '(2a, 3es14.6)') quote('br' // int_str(ib) // '-b-Disp'),  ' REL 1e-7', tt%eta, tt%etap, tt%deta_ds
  write (1, '(2a, 3es14.6)') quote('br' // int_str(ib) // '-b-dDisp'),  ' REL 1e-7', dt%eta, dt%etap, dt%deta_ds

  tt = ele0%z
  dt = twiss_diff(ele0%z, elen%z)
  max_diff = max(max_diff, dt%emit)
  write (1, '(2a, 3es14.6)') quote('br' // int_str(ib) // '-z-Twiss'), ' REL 1e-7', tt%beta, tt%alpha, tt%gamma
  write (1, '(2a, 3es14.6)') quote('br' // int_str(ib) // '-z-dTwiss'), ' REL 1e-7', dt%beta, dt%alpha, dt%gamma
  write (1, '(2a, 3es14.6)') quote('br' // int_str(ib) // '-z-Disp'),  ' REL 1e-7', tt%eta, tt%etap, tt%deta_ds
  write (1, '(2a, 3es14.6)') quote('br' // int_str(ib) // '-z-dDisp'),  ' REL 1e-7', dt%eta, dt%etap, dt%deta_ds
=======
  dt = twiss_diff(ele0%a, elen%a, max_diff)
  write (1, '(2a, 3es14.6)') quote('br' // int_str(ib) // '-a-Twiss'), ' REL 1e-7', tt%beta, tt%alpha, tt%gamma
  write (1, '(2a, 3es14.6)') quote('br' // int_str(ib) // '-a-dTwiss'), ' ABS 1E-14', dt%beta, dt%alpha, dt%gamma
  write (1, '(2a, 3es14.6)') quote('br' // int_str(ib) // '-a-Disp'),  ' REL 1e-7', tt%eta, tt%etap, tt%deta_ds
  write (1, '(2a, 3es14.6)') quote('br' // int_str(ib) // '-a-dDisp'),  ' ABS 1E-14', dt%eta, dt%etap, dt%deta_ds

  tt = ele0%b
  dt = twiss_diff(ele0%b, elen%b, max_diff)
  write (1, '(2a, 3es14.6)') quote('br' // int_str(ib) // '-b-Twiss'), ' REL 1e-7', tt%beta, tt%alpha, tt%gamma
  write (1, '(2a, 3es14.6)') quote('br' // int_str(ib) // '-b-dTwiss'), ' ABS 1E-14', dt%beta, dt%alpha, dt%gamma
  write (1, '(2a, 3es14.6)') quote('br' // int_str(ib) // '-b-Disp'),  ' REL 1e-7', tt%eta, tt%etap, tt%deta_ds
  write (1, '(2a, 3es14.6)') quote('br' // int_str(ib) // '-b-dDisp'),  ' ABS 1E-14', dt%eta, dt%etap, dt%deta_ds

  tt = ele0%z
  dt = twiss_diff(ele0%z, elen%z, max_diff)
  write (1, '(2a, 3es14.6)') quote('br' // int_str(ib) // '-z-Twiss'), ' REL 1e-7', tt%beta, tt%alpha, tt%gamma
  write (1, '(2a, 3es14.6)') quote('br' // int_str(ib) // '-z-dTwiss'), ' ABS 1E-14', dt%beta, dt%alpha, dt%gamma
  write (1, '(2a, 3es14.6)') quote('br' // int_str(ib) // '-z-Disp'),  ' REL 1e-7', tt%eta, tt%etap, tt%deta_ds
  write (1, '(2a, 3es14.6)') quote('br' // int_str(ib) // '-z-dDisp'),  ' ABS 1E-14', dt%eta, dt%etap, dt%deta_ds
>>>>>>> 2a350579

  dc = ele0%c_mat - elen%c_mat
  max_diff = max(max_diff, maxval(abs(dc)))
  write (1, '(2a, 4es14.6)') quote('br' // int_str(ib) // '-C_mat'), ' ABS 1e-7', ele0%c_mat
<<<<<<< HEAD
  write (1, '(2a, 4es14.6)') quote('br' // int_str(ib) // '-dC_mat'), ' ABS 1e-7', dc

  xy = ele0%x
  dxy = xy_disp_diff(ele0%x, elen%x)
  write (1, '(2a, 3es14.6)') quote('br' // int_str(ib) // '-x-Disp'), ' REL 1e-7', xy%eta, xy%etap, xy%deta_ds
  write (1, '(2a, 3es14.6)') quote('br' // int_str(ib) // '-x-dDisp'), ' REL 1e-7', dxy%eta, dxy%etap, dxy%deta_ds

  xy = ele0%y
  dxy = xy_disp_diff(ele0%y, elen%y)
  write (1, '(2a, 3es14.6)') quote('br' // int_str(ib) // '-y-Disp'), ' REL 1e-7', xy%eta, xy%etap, xy%deta_ds
  write (1, '(2a, 3es14.6)') quote('br' // int_str(ib) // '-y-dDisp'), ' REL 1e-7', dxy%eta, dxy%etap, dxy%deta_ds
=======
  write (1, '(2a, 4es14.6)') quote('br' // int_str(ib) // '-dC_mat'), ' ABS 1e-14', dc

  xy = ele0%x
  dxy = xy_disp_diff(ele0%x, elen%x, max_diff)
  write (1, '(2a, 3es14.6)') quote('br' // int_str(ib) // '-x-Disp'), ' REL 1e-7', xy%eta, xy%etap, xy%deta_ds
  write (1, '(2a, 3es14.6)') quote('br' // int_str(ib) // '-x-dDisp'), ' ABS 1E-14', dxy%eta, dxy%etap, dxy%deta_ds

  xy = ele0%y
  dxy = xy_disp_diff(ele0%y, elen%y, max_diff)
  write (1, '(2a, 3es14.6)') quote('br' // int_str(ib) // '-y-Disp'), ' REL 1e-7', xy%eta, xy%etap, xy%deta_ds
  write (1, '(2a, 3es14.6)') quote('br' // int_str(ib) // '-y-dDisp'), ' ABS 1E-14', dxy%eta, dxy%etap, dxy%deta_ds
>>>>>>> 2a350579

  write (1, '(2a, 2l3, a)') quote('br' // int_str(ib) // '-Flib'), ' STR "', ele0%mode_flip, ele0%mode_flip .eqv. elen%mode_flip, '"'
  write (1, '(2a, es14.6)') quote('br' // int_str(ib) // '-dMax'), ' ABS 1e-7', max_diff

enddo

close (1)


!--------------------------------------------------------------------------------------------
contains

<<<<<<< HEAD
function twiss_diff(twiss1, twiss2) result (twiss_d)

type (twiss_struct) twiss1, twiss2, twiss_d
=======
function twiss_diff(twiss1, twiss2, max_diff) result (twiss_d)

type (twiss_struct) twiss1, twiss2, twiss_d
real(rp) max_diff
>>>>>>> 2a350579

!

twiss_d%beta      = twiss1%beta - twiss2%beta
twiss_d%alpha     = twiss1%alpha - twiss2%alpha
twiss_d%gamma     = twiss1%gamma - twiss2%gamma
twiss_d%phi       = twiss1%phi - twiss2%phi
twiss_d%eta       = twiss1%eta - twiss2%eta
twiss_d%etap      = twiss1%etap - twiss2%etap
twiss_d%deta_ds   = twiss1%deta_ds - twiss2%deta_ds
twiss_d%sigma     = twiss1%sigma - twiss2%sigma
twiss_d%sigma_p   = twiss1%sigma_p - twiss2%sigma_p
twiss_d%emit      = twiss1%emit - twiss2%emit
twiss_d%norm_emit = twiss1%norm_emit - twiss2%norm_emit

<<<<<<< HEAD
twiss_d%emit = max(abs(twiss_d%beta), abs(twiss_d%alpha), abs(twiss_d%gamma), &
               abs(twiss_d%eta), abs(twiss_d%etap), abs(twiss_d%deta_ds))
=======
max_diff = max(max_diff, abs(twiss_d%beta), abs(twiss_d%alpha), abs(twiss_d%gamma), &
                    abs(twiss_d%eta), abs(twiss_d%etap), abs(twiss_d%deta_ds))
>>>>>>> 2a350579

end function twiss_diff

!--------------------------------------------------------------------------------------------
! contains

<<<<<<< HEAD
function xy_disp_diff(xy_disp1, xy_disp2) result (xy_disp_d)

type (xy_disp_struct) xy_disp1, xy_disp2, xy_disp_d
=======
function xy_disp_diff(xy_disp1, xy_disp2, max_diff) result (xy_disp_d)

type (xy_disp_struct) xy_disp1, xy_disp2, xy_disp_d
real(rp) max_diff
>>>>>>> 2a350579

xy_disp_d%eta       = xy_disp1%eta - xy_disp2%eta
xy_disp_d%etap      = xy_disp1%etap - xy_disp2%etap
xy_disp_d%deta_ds   = xy_disp1%deta_ds - xy_disp2%deta_ds
xy_disp_d%sigma     = xy_disp1%sigma - xy_disp2%sigma

<<<<<<< HEAD
=======
max_diff = max(max_diff, abs(xy_disp_d%eta), abs(xy_disp_d%etap), abs(xy_disp_d%deta_ds))

>>>>>>> 2a350579
end function xy_disp_diff

end program<|MERGE_RESOLUTION|>--- conflicted
+++ resolved
@@ -38,30 +38,6 @@
   if (ib /= 0) write (1, '(a)')
 
   tt = ele0%a
-<<<<<<< HEAD
-  dt = twiss_diff(ele0%a, elen%a)
-  max_diff = max(max_diff, dt%emit)
-  write (1, '(2a, 3es14.6)') quote('br' // int_str(ib) // '-a-Twiss'), ' REL 1e-7', tt%beta, tt%alpha, tt%gamma
-  write (1, '(2a, 3es14.6)') quote('br' // int_str(ib) // '-a-dTwiss'), ' REL 1e-7', dt%beta, dt%alpha, dt%gamma
-  write (1, '(2a, 3es14.6)') quote('br' // int_str(ib) // '-a-Disp'),  ' REL 1e-7', tt%eta, tt%etap, tt%deta_ds
-  write (1, '(2a, 3es14.6)') quote('br' // int_str(ib) // '-a-dDisp'),  ' REL 1e-7', dt%eta, dt%etap, dt%deta_ds
-
-  tt = ele0%b
-  dt = twiss_diff(ele0%b, elen%b)
-  max_diff = max(max_diff, dt%emit)
-  write (1, '(2a, 3es14.6)') quote('br' // int_str(ib) // '-b-Twiss'), ' REL 1e-7', tt%beta, tt%alpha, tt%gamma
-  write (1, '(2a, 3es14.6)') quote('br' // int_str(ib) // '-b-dTwiss'), ' REL 1e-7', dt%beta, dt%alpha, dt%gamma
-  write (1, '(2a, 3es14.6)') quote('br' // int_str(ib) // '-b-Disp'),  ' REL 1e-7', tt%eta, tt%etap, tt%deta_ds
-  write (1, '(2a, 3es14.6)') quote('br' // int_str(ib) // '-b-dDisp'),  ' REL 1e-7', dt%eta, dt%etap, dt%deta_ds
-
-  tt = ele0%z
-  dt = twiss_diff(ele0%z, elen%z)
-  max_diff = max(max_diff, dt%emit)
-  write (1, '(2a, 3es14.6)') quote('br' // int_str(ib) // '-z-Twiss'), ' REL 1e-7', tt%beta, tt%alpha, tt%gamma
-  write (1, '(2a, 3es14.6)') quote('br' // int_str(ib) // '-z-dTwiss'), ' REL 1e-7', dt%beta, dt%alpha, dt%gamma
-  write (1, '(2a, 3es14.6)') quote('br' // int_str(ib) // '-z-Disp'),  ' REL 1e-7', tt%eta, tt%etap, tt%deta_ds
-  write (1, '(2a, 3es14.6)') quote('br' // int_str(ib) // '-z-dDisp'),  ' REL 1e-7', dt%eta, dt%etap, dt%deta_ds
-=======
   dt = twiss_diff(ele0%a, elen%a, max_diff)
   write (1, '(2a, 3es14.6)') quote('br' // int_str(ib) // '-a-Twiss'), ' REL 1e-7', tt%beta, tt%alpha, tt%gamma
   write (1, '(2a, 3es14.6)') quote('br' // int_str(ib) // '-a-dTwiss'), ' ABS 1E-14', dt%beta, dt%alpha, dt%gamma
@@ -81,24 +57,10 @@
   write (1, '(2a, 3es14.6)') quote('br' // int_str(ib) // '-z-dTwiss'), ' ABS 1E-14', dt%beta, dt%alpha, dt%gamma
   write (1, '(2a, 3es14.6)') quote('br' // int_str(ib) // '-z-Disp'),  ' REL 1e-7', tt%eta, tt%etap, tt%deta_ds
   write (1, '(2a, 3es14.6)') quote('br' // int_str(ib) // '-z-dDisp'),  ' ABS 1E-14', dt%eta, dt%etap, dt%deta_ds
->>>>>>> 2a350579
 
   dc = ele0%c_mat - elen%c_mat
   max_diff = max(max_diff, maxval(abs(dc)))
   write (1, '(2a, 4es14.6)') quote('br' // int_str(ib) // '-C_mat'), ' ABS 1e-7', ele0%c_mat
-<<<<<<< HEAD
-  write (1, '(2a, 4es14.6)') quote('br' // int_str(ib) // '-dC_mat'), ' ABS 1e-7', dc
-
-  xy = ele0%x
-  dxy = xy_disp_diff(ele0%x, elen%x)
-  write (1, '(2a, 3es14.6)') quote('br' // int_str(ib) // '-x-Disp'), ' REL 1e-7', xy%eta, xy%etap, xy%deta_ds
-  write (1, '(2a, 3es14.6)') quote('br' // int_str(ib) // '-x-dDisp'), ' REL 1e-7', dxy%eta, dxy%etap, dxy%deta_ds
-
-  xy = ele0%y
-  dxy = xy_disp_diff(ele0%y, elen%y)
-  write (1, '(2a, 3es14.6)') quote('br' // int_str(ib) // '-y-Disp'), ' REL 1e-7', xy%eta, xy%etap, xy%deta_ds
-  write (1, '(2a, 3es14.6)') quote('br' // int_str(ib) // '-y-dDisp'), ' REL 1e-7', dxy%eta, dxy%etap, dxy%deta_ds
-=======
   write (1, '(2a, 4es14.6)') quote('br' // int_str(ib) // '-dC_mat'), ' ABS 1e-14', dc
 
   xy = ele0%x
@@ -110,7 +72,6 @@
   dxy = xy_disp_diff(ele0%y, elen%y, max_diff)
   write (1, '(2a, 3es14.6)') quote('br' // int_str(ib) // '-y-Disp'), ' REL 1e-7', xy%eta, xy%etap, xy%deta_ds
   write (1, '(2a, 3es14.6)') quote('br' // int_str(ib) // '-y-dDisp'), ' ABS 1E-14', dxy%eta, dxy%etap, dxy%deta_ds
->>>>>>> 2a350579
 
   write (1, '(2a, 2l3, a)') quote('br' // int_str(ib) // '-Flib'), ' STR "', ele0%mode_flip, ele0%mode_flip .eqv. elen%mode_flip, '"'
   write (1, '(2a, es14.6)') quote('br' // int_str(ib) // '-dMax'), ' ABS 1e-7', max_diff
@@ -123,16 +84,10 @@
 !--------------------------------------------------------------------------------------------
 contains
 
-<<<<<<< HEAD
-function twiss_diff(twiss1, twiss2) result (twiss_d)
-
-type (twiss_struct) twiss1, twiss2, twiss_d
-=======
 function twiss_diff(twiss1, twiss2, max_diff) result (twiss_d)
 
 type (twiss_struct) twiss1, twiss2, twiss_d
 real(rp) max_diff
->>>>>>> 2a350579
 
 !
 
@@ -148,40 +103,26 @@
 twiss_d%emit      = twiss1%emit - twiss2%emit
 twiss_d%norm_emit = twiss1%norm_emit - twiss2%norm_emit
 
-<<<<<<< HEAD
-twiss_d%emit = max(abs(twiss_d%beta), abs(twiss_d%alpha), abs(twiss_d%gamma), &
-               abs(twiss_d%eta), abs(twiss_d%etap), abs(twiss_d%deta_ds))
-=======
 max_diff = max(max_diff, abs(twiss_d%beta), abs(twiss_d%alpha), abs(twiss_d%gamma), &
                     abs(twiss_d%eta), abs(twiss_d%etap), abs(twiss_d%deta_ds))
->>>>>>> 2a350579
 
 end function twiss_diff
 
 !--------------------------------------------------------------------------------------------
 ! contains
 
-<<<<<<< HEAD
-function xy_disp_diff(xy_disp1, xy_disp2) result (xy_disp_d)
-
-type (xy_disp_struct) xy_disp1, xy_disp2, xy_disp_d
-=======
 function xy_disp_diff(xy_disp1, xy_disp2, max_diff) result (xy_disp_d)
 
 type (xy_disp_struct) xy_disp1, xy_disp2, xy_disp_d
 real(rp) max_diff
->>>>>>> 2a350579
 
 xy_disp_d%eta       = xy_disp1%eta - xy_disp2%eta
 xy_disp_d%etap      = xy_disp1%etap - xy_disp2%etap
 xy_disp_d%deta_ds   = xy_disp1%deta_ds - xy_disp2%deta_ds
 xy_disp_d%sigma     = xy_disp1%sigma - xy_disp2%sigma
 
-<<<<<<< HEAD
-=======
 max_diff = max(max_diff, abs(xy_disp_d%eta), abs(xy_disp_d%etap), abs(xy_disp_d%deta_ds))
 
->>>>>>> 2a350579
 end function xy_disp_diff
 
 end program