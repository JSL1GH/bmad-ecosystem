--- conflicted
+++ resolved
@@ -21,12 +21,7 @@
     runs-on: Ubuntu-latest
 
     steps:
-<<<<<<< HEAD
-      - uses: actions/checkout@v2
+      - uses: actions/checkout@v4
       - run: gh pr create -B main -H ${{ github.ref_name }} --title "${{ github.event.head_commit.message }}" --body "${{ github.event.head_commit.message }}"
-=======
-      - uses: actions/checkout@v4
-      - run: gh pr create -B main -H ${{ github.ref_name }} --title "${{ github.ref_name }}" --body "${{ github.event.head_commit.message }}"
->>>>>>> 4f136c71
         env:
           GITHUB_TOKEN: ${{ secrets.DCS_PUSH }}