!+
! Module bmad_parser_mod
!
! This module is a collection of helper routines used by bmad_parser and bmad_parser2.
! The routines in this module are specifically taylored for bmad_parser and
! bmad_parser2 and cannot, in general, be used otherwise.
!-

module bmad_parser_mod

use bmad_parser_struct
use superimpose_mod
use binary_parser_mod
use wake_mod
use bookkeeper_mod 
use wall3d_mod
use random_mod
use taylor_mod
use iso_fortran_env, only: iostat_eor   ! End of record

implicit none

contains

!-------------------------------------------------------------------------
!-------------------------------------------------------------------------
!-------------------------------------------------------------------------
!+
! Subroutine parser_set_attribute (how, ele, delim, delim_found, err_flag, pele, check_free, heterogeneous_ele_list, set_field_master)
!
! Subroutine used by bmad_parser and bmad_parser2 to get the value of
! an attribute from the input file and set the appropriate value in an element.
!
! This subroutine is not intended for general use.
!
! Input:
!   how              -- integer: Either def$ if the element is being construct from scratch or redef$ if the element has
!                         already been formed and this is part of a "ele_name[attrib_name] = value" construct.
!   ele              -- ele_struct: Element whose attribute this is.
!   check_free       -- logical, optional: If present and True then an error will be generated
!                          if the attribute is not free to vary. Used by bmad_parser2.
!   heterogeneous_ele_list 
!                    -- logical, optional: If True (default = False), we are parsing something like something like 
!                           "*[tracking_method] = runge_kutta". 
!                         In this case, runge_kutta may not be valid for this ele but this is not an error.
!   set_field_master -- logical, optional: If True (the default) set ele%field_master = T if the
!                         attribute to be set is something like DB_FIELD. If this routine is being
!                         called post lattice parsing, setting ele%field_master is *not* wanted.
!
! Output
!   delim          -- character(1): Delimiter found where the parsing of the input line stops.
!   delim_found    -- logical: Delimiter found? False if end of input command.
!   err_flag       -- logical: Set True if there is a problem parsing the input.
!   pele           -- parser_ele_struct, optional: Structure to hold additional 
!                       information that cannot be stored in the ele argument.
!-

subroutine parser_set_attribute (how, ele, delim, delim_found, err_flag, pele, check_free, heterogeneous_ele_list, set_field_master)

use photon_reflection_mod, only: finalize_reflectivity_table

implicit none

type (lat_struct), pointer :: lat
type (parser_ele_struct), optional :: pele
type (ele_struct), target ::  ele
type (ele_struct), pointer ::  ele2
type (ele_pointer_struct), allocatable :: eles(:)
type (ele_struct), target, save ::  ele0
type (branch_struct), pointer :: branch
type (ele_struct), pointer :: bele
type (all_pointer_struct), allocatable :: a_ptrs(:)
type (all_pointer_struct) a_ptr
type (wall3d_struct), pointer :: wall3d_arr(:), wall3d
type (wall3d_section_struct), pointer :: section
type (wall3d_vertex_struct), pointer :: v_ptr
type (cylindrical_map_struct), pointer :: cl_map
type (cartesian_map_term1_struct), pointer :: ct_term
type (cartesian_map_term1_struct), allocatable :: ct_terms(:)
type (gen_grad_map_struct), pointer :: gg_map
type (grid_field_struct), pointer :: g_field
type (cartesian_map_struct), pointer :: ct_map
type (ac_kicker_struct), pointer :: ac
type (photon_element_struct), pointer :: ph
type (photon_reflect_table_struct), allocatable :: rt_save(:)
type (photon_reflect_table_struct), pointer :: rt

real(rp) kx, ky, kz, tol, value, coef, r_vec(10), r0(2), vec(1000)
real(rp), allocatable :: table(:,:), arr(:)
real(rp), pointer :: r_ptr

integer i, i2, j, k, n, na, ne, nn, nt, ix_word, how, ix_word1, ix_word2, ios, ix, iy, i_out, ix_coef, switch
integer expn(6), ix_attrib, i_section, ix_v, ix_sec, i_ptr, i_term, ib, ie, im
integer ix_bounds(2), iy_bounds(2), i_vec(2), n_sec, key

character(40) :: word, str_ix, attrib_word, word2, name, who
character(40), allocatable :: name_list(:)
character(1) delim, delim1, delim2
character(80) str, err_str 
character(200) line

logical, target :: delim_found, err_flag, logic, set_done, end_of_file, do_evaluate, hetero_list
logical is_attrib, err_flag2, old_style_input, ok, err, call_found
logical, optional :: check_free, heterogeneous_ele_list, set_field_master

! Get next WORD.
! If an overlay or group element then word is just an attribute to control
! [except for a "GROUP[COMMAND] = 0.343" redef construct]

err_flag = .true.  ! assume the worst
call get_next_word (word, ix_word, ':, =(){', delim, delim_found, call_check = .true., err_flag = err); if (err) return
lat => ele%branch%lat
err_str = trim(ele%name) // '[' // trim(word) // ']'

if (ele%key == def_particle_start$ .and. word == 'SIG_E') word = 'SIG_PZ'

! Taylor

hetero_list = logic_option(.false., heterogeneous_ele_list)

if ((ele%key == taylor$ .or. ele%key == hybrid$) .and. delim == '{' .and. word == '') then

  call get_next_word (word, ix_word, ':, =(){', delim, delim_found, call_check = .true.)

  call match_word (word, ['XX', 'XY', 'XZ', 'YX', 'YY', 'YZ', 'ZX', 'ZY', 'ZZ'], i_out, .true., .false.)
  if (i_out > 0) then
    call parser_error ('OLD STYLE, ROTATION MATRIX BASED SPIN TAYLOR MAP FOR ' // ele%name, &
                       'MUST BE CONVERTED TO NEW STYLE QUATERNON BASED MAP.')
    return
  endif

  call match_word (word, ['S1', 'SX', 'SY', 'SZ'], i_out, .true., .false.)
  if (i_out > 0) then
    i_out = i_out + 99 ! Make i_out not in range [1:6]
  else
    read (word, *, iostat = ios) i_out
    if (delim /= ':' .or. ix_word == 0 .or. ios /= 0) then
      call parser_error ('BAD "OUT" COMPONENT: ' // word, 'IN TERM FOR TAYLOR ELEMENT: ' // ele%name)
      return
    endif
  endif

  call parse_evaluate_value (ele%name, coef, lat, delim, delim_found, err_flag, ',|', ele);  if (err_flag) return
  delim2 = delim   ! Save
  expn = 0

  ! Need to check for "{1: xxx |}" case where there are no exponents.
  if (delim2 == '|') then
    call get_next_word (word, ix_word, '}', delim, delim_found)
    ! If there are exponents then rewind the get_next_word call.
    if (ix_word /= 0 .or. delim /= '}') then
      bp_com%parse_line = trim(word) // delim // bp_com%parse_line
      delim = delim2
    endif
  endif

  ! Parse exponents

  do j = 1, 100 
    if (delim == '}') exit
    call parser_get_integer (n, word, ix_word, delim, delim_found, err_flag, 'BAD EXPONENT');   if (err_flag) return
    if (.not. expect_one_of ('} ', .true., ele%name, delim, delim_found)) return
    if (delim2 == ',') then
      select case (j)
      case (6);      if( .not. expect_one_of ('}', .true., ele%name, delim, delim_found)) return
      case default;  if (.not. expect_one_of (' ', .true., ele%name, delim, delim_found)) return
      end select
      expn(j) = n
    else
      ! Where, for example, n = 34, must separate into 3 and 4.
      do
        nn = modulo(n, 10)
        if (nn < 1 .or. nn > 6) then
          call parser_error ('BAD EXPONENT VALUE FOR TAYLOR ELEMENT: ' // ele%name, 'CANNOT PARSE: ' // str)
          return
        endif
        expn(nn) = expn(nn) + 1
        n = (n - nn) / 10
        if (n == 0) exit
      enddo
    endif
  enddo

  call add_this_taylor_term (ele, i_out, coef, expn)

  call get_next_word (word, ix_word, '},', delim, delim_found)
  if (ix_word /= 0 .or. (delim_found .and. delim /= ',')) then
    call parser_error ('BAD TERM ENDING FOR TAYLOR ELEMENT: ' // ele%name, 'CANNOT PARSE: ' // str)
    return
  endif

  return
endif  ! Taylor term

! Overlay, ramper, or group.
! Redef of "slave(i)%y_knot(j)" must be handled here since the y_knot info is in pele (unlike the x_knot info).

if ((ele%key == overlay$ .or. ele%key == group$ .or. ele%key == ramper$) .and. (word /= 'X_KNOT' .or. how /= redef$)) then
  i = attribute_index(ele, word)       ! general attribute search

  if (how == redef$ .and. word == 'SLAVE') then
    if (.not. expect_this ('(', .true., .false., 'NO "(" AFTER: ' // word, ele, delim, delim_found)) return
    call parser_get_integer (n, word, ix_word, delim, delim_found, err_flag, 'BAD INDEX');  if (err_flag) return
    if (.not. expect_this (')', .true., .false., 'NO "(...)" AFTER: ' // word, ele, delim, delim_found)) return
    if (n < 1 .or. n > size(pele%control)) then
      call parser_error ('SLAVE INDEX OUT OF RANGE: ' // int_str(n))
      return
    endif
    if (.not. expect_this ('%', .false., .false., 'NO "%" AFTER: ' // trim(word) // '()', ele, delim, delim_found)) return
    call get_next_word (word2, ix_word, '(]=', delim, delim_found)
    if (word2 /= 'Y_KNOT') THEN
      call parser_error ('MALFORMED SLAVE PARAMETER REDEF')
      return
    endif
    if (.not. expect_this ('(', .true., .false., 'MALFORMED SLAVE PARAMETER REDEF', ele, delim, delim_found)) return
    call parser_get_integer (ix, word, ix_word, delim, delim_found, err_flag, 'BAD INDEX');  if (err_flag) return
    if (.not. expect_this (')=', .true., .false., 'NO "(...)" AFTER: ' // word, ele, delim, delim_found)) return
    if (ix < 1 .or. ix > size(pele%control(n)%y_knot)) then
      call parser_error ('Y_KNOT INDEX OUT OF RANGE: ' // int_str(ix))
      return
    endif
    call parse_evaluate_value (trim(ele%name) // ' ' // word, pele%control(n)%y_knot(ix), lat, delim, delim_found, err_flag, ele = ele)
    return
  endif

  select case (i)
  case (type$, alias$, descrip$, gang$, is_on$, interpolation$)
    ! Handled below

  case (var$)
    if (how == redef$ .or. allocated(ele%control%var)) then
      call parser_error ('RESETTING VAR = {...} IS NOT PERMITTED', 'FOR: ' // ele%name)
      return
    endif
    call get_overlay_group_names(ele, lat, pele, delim, delim_found, .true., err_flag)
    if (size(ele%control%var) > 0) pele%default_attrib = ele%control%var(1)%name
    return

  case (x_knot$)
    if (.not. parse_real_list2 (lat, 'ERROR PARSING X_KNOT POINTS FOR: ' // ele%name, ele%control%x_knot, n, delim, delim_found, 10, '{', ',', '}')) return
    call re_allocate(ele%control%x_knot, n)
    if (.not. expect_one_of (', ', .false., ele%name, delim, delim_found)) return
    err_flag = .false.
    return

  case default
    ! Parse old style control var syntax: "i > num_ele_attrib$" handles accordion_edge for example.

    is_attrib = (attribute_index(0, word) > 0 .or. (ele%key == group$ .and. word == 'COMMAND'))
    if (how == def$ .and. .not. allocated(ele%control%var) .and. (i < 1 .or. i > num_ele_attrib$) .and. is_attrib) then 
      pele%default_attrib = word
      allocate (ele%control)
      allocate (ele%control%var(1))
      if (ele%key == group$) word = 'COMMAND'
      ele%control%var(1)%name = word
      i = 1 + var_offset$
    endif

    !

    if (i < 1) then
      if (hetero_list) then
        err_flag = .false.
        return
      endif
      call parser_error ('BAD OVERLAY/GROUP ATTRIBUTE: ' // word, 'FOR: ' // ele%name)
      return
    endif

    value = 0
    if (delim == '=') then  ! value
      call parse_evaluate_value (err_str, value, lat, delim, delim_found, err_flag, ele = ele)
      if (err_flag) return
    endif

    call pointer_to_attribute (ele, word, .true., a_ptr, err_flag, .true.)
    if (err_flag) then
      call parser_error ('')
      return
    endif

    a_ptr%r = value

    if (attrib_free_problem(word)) return
    
    err_flag = .false.
    return
  end select
endif   ! Overlay, Ramper, or Group

! L_pole, N_pole for wiggler/undulator are deprecated in favor of L_period, N_period.

if (ele%key == wiggler$ .or. ele%key == undulator$) then
  if (word == 'L_POLE' .or. word == 'N_POLE') then
    if (.not. expect_one_of ('=', .true., ele%name, delim, delim_found)) return
    call parse_evaluate_value (err_str, value, lat, delim, delim_found, err_flag, ele = ele)
    if (err_flag) return
    if (word == 'L_POLE') then
      ele%value(l_period$) = 2.0_rp * value
    else
      ele%value(n_period$) = 0.5_rp * value
    endif
    return
  endif
endif

! Other old-style conversions

if (ele%key == beambeam$) then
  select case (word)
  case ('BETA_A');    word = 'BETA_A_STRONG'
  case ('BETA_B');    word = 'BETA_B_STRONG'
  case ('ALPHA_A');   word = 'ALPHA_A_STRONG'
  case ('ALPHA_B');   word = 'ALPHA_B_STRONG'
  end select
endif

if (word == 'SPINOR_POLARIZATION' .or. word == 'SPINOR_PHI' .or. word == 'SPINOR_THETA' .or. word == 'SPINOR_XI') then
  call parser_error ('DUE TO BOOKKEEPING COMPLICATIONS, THE OLD SPINOR ATTRIBUTES NO LONGER EXIST: ' // word, &
                     'PLEASE CONVERT TO SPIN_X, SPIN_Y, SPIN_Z COMPONENTS.', 'FOR ELEMENT: ' // ele%name)
  return
endif

! Setting n_ref_pass and multipass_ref_energy is no longer valid and
! will be ignored for backwards compatibility.
if (word == 'N_REF_PASS' .or. word == 'MULTIPASS_REF_ENERGY') then
  call parser_error(quote(word) // ' IS NOT SETTABLE. PLEASE REMOVE FROM LATTICE FILE. PARSING WILL PROCEED AS NORMAL.', &
                    'FOR ELEMENT: ' // ele%name, level = s_warn$)
  call parse_evaluate_value (err_str, value, lat, delim, delim_found, err_flag, ele = ele) 
  return
endif

!

key = ele%key

select case (word)
case ('HIGHER_ORDER_FRINGE_TYPE')
  call parser_error ('Note: HIGHER_ORDER_FRINGE_TYPE is now no longer used and will be ignored.', &
                     'Remove reference to this parameter to avoid this warning.', level = s_warn$)
  call get_switch (attrib_word, fringe_type_name(1:), ix, err_flag, ele, delim, delim_found)
  return

case ('SPACE_CHARGE_ON')
  call parser_error ('Note: "bmad_com[SPACE_CHARGE_ON]" has been renamed "bmad_com[HIGH_ENERGY_SPACE_CHARGE_ON]"', &
                     'Will run normally...', level = s_warn$)
  word = 'HIGH_ENERGY_SPACE_CHARGE_ON'
  key = def_bmad_com$

case ('COHERENT_SYNCH_RAD_ON')
  call parser_error ('Note: "bmad_com[COHERENT_SYNCH_RAD_ON]" has been renamed "bmad_com[CSR_AND_SPACE_CHARGE_ON]"', &
                     'Will run normally...', level = s_warn$)
  word = 'CSR_AND_SPACE_CHARGE_ON'

case ('X_PITCH_MULT')
  call parser_error ('X_PITCH_MULT no longer supported (necessitated extremely complicated bookkeeping). Will use X_PITCH instead.', &
                     'Will run normally...', level = s_warn$)
  word = 'X_PITCH'

case ('Y_PITCH_MULT')
  call parser_error ('Y_PITCH_MULT no longer supported (necessitated extremely complicated bookkeeping). Will use Y_PITCH instead.', &
                     'Will run normally...', level = s_warn$)
  word = 'Y_PITCH'
end select                    

! Particle_start and bmad_com elements can have attributes that are not part of the element so
! Need to use pointers_to_attribute.

! For historical reasons, a few paramter[...] parameters are actually in bmad_com.

if (word == 'REF')    word = 'REFERENCE' ! allowed abbrev
if (key == rfcavity$ .and. word == 'LAG') word = 'PHI0'   ! For MAD compatibility
if (key == def_parameter$) then
  select case (word)
  case ('ABSOLUTE_TIME_TRACKING', 'APERTURE_LIMIT_ON', 'ELECTRIC_DIPOLE_MOMENT') 
    key = def_bmad_com$  ! "Parameter[absolute_time_tracking]", etc. is deprecated
  case ('PTC_EXACT_MODEL', 'EXACT_MODEL')
    key = def_ptc_com$
    word = 'EXACT_MODEL'
  case ('PTC_EXACT_MISALIGN', 'EXACT_MISALIGN')
    key = def_ptc_com$
    word = 'EXACT_MISALIGN'
  end select
endif

if (key == sbend$ .or. key == rbend$) then
  if (word == 'G_ERR')       word = 'DG'
  if (word == 'B_FIELD_ERR') word = 'DB_FIELD'
endif

if ((word == 'HARM' .or. word == 'HARMO') .and. has_attribute(ele, 'HARMON')) word = 'HARMON'

if (key == def_particle_start$ .or. key == def_bmad_com$ .or. key == def_space_charge_com$ .or. key == def_ptc_com$) then
  name = ele%name

  if (word(1:4) == 'PTC_') then    ! For backwards compatibility
    name = 'PTC_COM'

  elseif (ele%name == 'PARAMETER') then
    if (word == 'EXACT_MODEL' .or. word == 'EXACT_MISALIGN') then
      name = 'PTC_COM'
    else
      name = 'BMAD_COM'
    endif

  elseif (word == 'SIGMA_CUTOFF') then
    word = 'LSC_SIGMA_CUTOFF'
  endif

  if (delim == '(') then
    ix = index(bp_com%parse_line, '=')
    if (ix == 0) then
      call parser_error ('MALFORMED BMAD_COM OR PARAMETER SET')
      return
    endif
    word = trim(word) // '(' // bp_com%parse_line(:ix-1)
    delim = '='
    call string_trim(bp_com%parse_line(ix+1:), bp_com%parse_line, ix)
  endif

  ! USE_HARD_EDGE_DRIFTS does not exist anymore. Will ignore to preserve backwards compatibility.
  if (word == 'USE_HARD_EDGE_DRIFTS') then
    call parser_get_logical (word, logic, ele%name, delim, delim_found, err_flag) ! Parse rest of line & ignore.
    return
  endif

  if (ele%key == def_parameter$ .and. word == 'APERTURE_LIMIT_ON') then
    call parser_error ('SYNTAX HAS CHANGED: PARAMETER[APERTURE_LIMIT_ON] = ... NEEDS TO BE REPLACED BY BMAD_COM[APERTURE_LIMIT_ON] = ...', &
                       'THIS IS A WARNING ONLY. THE PROGRAM WILL RUN NORMALLY.', level = s_warn$)
  endif

  if (word == 'D_ORB') then
    if (.not. parse_real_list (lat, err_str, bmad_com%d_orb, .true., delim, delim_found)) return
    bp_com%extra%d_orb_set = .true.
    return
  endif

  if (word == 'SPACE_CHARGE_MESH_SIZE') then
    if (.not. parse_integer_list (err_str, lat, space_charge_com%space_charge_mesh_size, .true., delim, delim_found)) return
    bp_com%extra%space_charge_mesh_size_set = .true.
    return
  endif

  if (word == 'CSR3D_MESH_SIZE') then
    if (.not. parse_integer_list (err_str, lat, space_charge_com%csr3d_mesh_size, .true., delim, delim_found)) return
    bp_com%extra%csr3d_mesh_size_set = .true.
    return
  endif

  if (word == 'DIAGNOSTIC_OUTPUT_FILE') then
    call get_next_word (space_charge_com%diagnostic_output_file, ix_word, ',', delim, delim_found)
    bp_com%extra%diagnostic_output_file_set = .true.
    return
  endif

  !

  call pointers_to_attribute (lat, name, word, .false., a_ptrs, err_flag, .false.)
  if (err_flag .or. size(a_ptrs) == 0) then
    call parser_error ('BAD ATTRIBUTE: ' // word, 'FOR ELEMENT: ' // ele%name)
    return
  endif

  if (associated(a_ptrs(1)%r)) then
    call parse_evaluate_value (err_str, value, lat, delim, delim_found, err_flag, ele = ele) 
    if (err_flag) return
    a_ptrs(1)%r = value

    ! This is done so init_coord will use %t to set %vec(5) and not vice versa.
    if (associated(a_ptrs(1)%r, lat%particle_start%t)) lat%particle_start%vec(5) = real_garbage$

    if (associated(a_ptrs(1)%r, bmad_com%max_aperture_limit))              bp_com%extra%max_aperture_limit_set          = .true.
    if (associated(a_ptrs(1)%r, bmad_com%default_ds_step))                 bp_com%extra%default_ds_step_set             = .true.
    if (associated(a_ptrs(1)%r, bmad_com%significant_length))              bp_com%extra%significant_length_set          = .true.
    if (associated(a_ptrs(1)%r, bmad_com%rel_tol_tracking))                bp_com%extra%rel_tol_tracking_set            = .true.
    if (associated(a_ptrs(1)%r, bmad_com%abs_tol_tracking))                bp_com%extra%abs_tol_tracking_set            = .true.
    if (associated(a_ptrs(1)%r, bmad_com%rel_tol_adaptive_tracking))       bp_com%extra%rel_tol_adaptive_tracking_set   = .true.
    if (associated(a_ptrs(1)%r, bmad_com%abs_tol_adaptive_tracking))       bp_com%extra%abs_tol_adaptive_tracking_set   = .true.
    if (associated(a_ptrs(1)%r, bmad_com%init_ds_adaptive_tracking))       bp_com%extra%init_ds_adaptive_tracking_set   = .true.
    if (associated(a_ptrs(1)%r, bmad_com%min_ds_adaptive_tracking))        bp_com%extra%min_ds_adaptive_tracking_set    = .true.
    if (associated(a_ptrs(1)%r, bmad_com%fatal_ds_adaptive_tracking))      bp_com%extra%fatal_ds_adaptive_tracking_set  = .true.
    if (associated(a_ptrs(1)%r, bmad_com%autoscale_amp_abs_tol))           bp_com%extra%autoscale_amp_abs_tol_set       = .true.
    if (associated(a_ptrs(1)%r, bmad_com%autoscale_amp_rel_tol))           bp_com%extra%autoscale_amp_rel_tol_set       = .true.
    if (associated(a_ptrs(1)%r, bmad_com%autoscale_phase_tol))             bp_com%extra%autoscale_phase_tol_set         = .true.
    if (associated(a_ptrs(1)%r, bmad_com%electric_dipole_moment))          bp_com%extra%electric_dipole_moment_set      = .true.
    if (associated(a_ptrs(1)%r, bmad_com%synch_rad_scale))                 bp_com%extra%synch_rad_scale_set             = .true.
    if (associated(a_ptrs(1)%r, bmad_com%sad_eps_scale))                   bp_com%extra%sad_eps_scale_set               = .true.
    if (associated(a_ptrs(1)%r, bmad_com%sad_amp_max))                     bp_com%extra%sad_amp_max_set                 = .true.

    if (associated(a_ptrs(1)%r, space_charge_com%ds_track_step))           bp_com%extra%ds_track_step_set               = .true.
    if (associated(a_ptrs(1)%r, space_charge_com%dt_track_step))           bp_com%extra%dt_track_step_set               = .true.
    if (associated(a_ptrs(1)%r, space_charge_com%cathode_strength_cutoff)) bp_com%extra%cathode_strength_cutoff_set     = .true.
    if (associated(a_ptrs(1)%r, space_charge_com%rel_tol_tracking))        bp_com%extra%sc_rel_tol_tracking_set         = .true.
    if (associated(a_ptrs(1)%r, space_charge_com%abs_tol_tracking))        bp_com%extra%sc_abs_tol_tracking_set         = .true.
    if (associated(a_ptrs(1)%r, space_charge_com%beam_chamber_height))     bp_com%extra%beam_chamber_height_set         = .true.
    if (associated(a_ptrs(1)%r, space_charge_com%lsc_sigma_cutoff))        bp_com%extra%lsc_sigma_cutoff_set            = .true.
    if (associated(a_ptrs(1)%r, space_charge_com%particle_sigma_cutoff))   bp_com%extra%particle_sigma_cutoff_set       = .true.

    if (associated(a_ptrs(1)%r, ptc_com%vertical_kick))                    bp_com%extra%vertical_kick_set               = .true.
    if (associated(a_ptrs(1)%r, ptc_com%cut_factor))                       bp_com%extra%cut_factor_set                  = .true.

  elseif (associated(a_ptrs(1)%i)) then
    call parse_evaluate_value (trim(ele%name) // ' ' // word, value, lat, delim, delim_found, err_flag, ele = ele) 
    if (err_flag) return
    if (associated(a_ptrs(1)%i, lat%particle_start%direction) .and. nint(value) /= -1 .and. nint(value) /= 1) then
      call parser_error ('VALUE OF PARTICLE_START[DIRECTION] MUST BE -1 OR 1.')
      return
    endif
    a_ptrs(1)%i = nint(value)
    if (associated(a_ptrs(1)%i, bmad_com%taylor_order))                   bp_com%extra%taylor_order_set                    = .true.
    if (associated(a_ptrs(1)%i, bmad_com%default_integ_order))            bp_com%extra%default_integ_order_set             = .true.
    if (associated(a_ptrs(1)%i, bmad_com%runge_kutta_order))              bp_com%extra%runge_kutta_order_set               = .true.
    if (associated(a_ptrs(1)%i, bmad_com%sad_n_div_max))                  bp_com%extra%sad_n_div_max_set                   = .true.
    if (associated(a_ptrs(1)%i, bmad_com%max_num_runge_kutta_step))       bp_com%extra%max_num_runge_kutta_step_set        = .true.

    if (associated(a_ptrs(1)%i, space_charge_com%n_bin))                   bp_com%extra%n_bin_set                       = .true.
    if (associated(a_ptrs(1)%i, space_charge_com%particle_bin_span))       bp_com%extra%particle_bin_span_set           = .true.
    if (associated(a_ptrs(1)%i, space_charge_com%n_shield_images))         bp_com%extra%n_shield_images_set             = .true.
    if (associated(a_ptrs(1)%i, space_charge_com%sc_min_in_bin))           bp_com%extra%sc_min_in_bin_set               = .true.

    if (associated(a_ptrs(1)%i, ptc_com%max_fringe_order))                 bp_com%extra%max_fringe_order_set            = .true.
    if (associated(a_ptrs(1)%i, ptc_com%old_integrator))                   bp_com%extra%old_integrator_set              = .true.

  elseif (associated(a_ptrs(1)%l)) then
    if (associated(a_ptrs(1)%l, bmad_com%auto_bookkeeper)) a_ptrs(1)%l => logic  ! Auto_bookkeeper must not be set.
    call parser_get_logical (word, a_ptrs(1)%l, ele%name, delim, delim_found, err_flag)
    if (err_flag) return
    if (associated(a_ptrs(1)%l, bmad_com%absolute_time_ref_shift))        bp_com%extra%absolute_time_ref_shift_set         = .true.
    if (associated(a_ptrs(1)%l, bmad_com%rf_phase_below_transition_ref))  bp_com%extra%rf_phase_below_transition_ref_set   = .true.
    if (associated(a_ptrs(1)%l, bmad_com%sr_wakes_on))                    bp_com%extra%sr_wakes_on_set                     = .true.
    if (associated(a_ptrs(1)%l, bmad_com%lr_wakes_on))                    bp_com%extra%lr_wakes_on_set                     = .true.
    if (associated(a_ptrs(1)%l, bmad_com%high_energy_space_charge_on))    bp_com%extra%high_energy_space_charge_on_set     = .true.
    if (associated(a_ptrs(1)%l, bmad_com%csr_and_space_charge_on))        bp_com%extra%csr_and_space_charge_on_set         = .true.
    if (associated(a_ptrs(1)%l, bmad_com%spin_tracking_on))               bp_com%extra%spin_tracking_on_set                = .true.
    if (associated(a_ptrs(1)%l, bmad_com%radiation_damping_on))           bp_com%extra%radiation_damping_on_set            = .true.
    if (associated(a_ptrs(1)%l, bmad_com%radiation_zero_average))         bp_com%extra%radiation_zero_average_set          = .true.
    if (associated(a_ptrs(1)%l, bmad_com%radiation_fluctuations_on))      bp_com%extra%radiation_fluctuations_on_set       = .true.
    if (associated(a_ptrs(1)%l, bmad_com%conserve_taylor_maps))           bp_com%extra%conserve_taylor_maps_set            = .true.
    if (associated(a_ptrs(1)%l, bmad_com%absolute_time_tracking))         bp_com%extra%absolute_time_tracking_set          = .true.
    if (associated(a_ptrs(1)%l, bmad_com%convert_to_kinetic_momentum))    bp_com%extra%convert_to_kinetic_momentum_set     = .true.
    if (associated(a_ptrs(1)%l, bmad_com%aperture_limit_on))              bp_com%extra%aperture_limit_on_set               = .true.
    if (associated(a_ptrs(1)%l, bmad_com%debug))                          bp_com%extra%debug_set                           = .true.

    if (associated(a_ptrs(1)%l, space_charge_com%lsc_kick_transverse_dependence)) bp_com%extra%lsc_kick_transverse_dependence_set = .true.
    if (associated(a_ptrs(1)%l, space_charge_com%debug))                   bp_com%extra%sc_debug_set                    = .true.

    if (associated(a_ptrs(1)%l, ptc_com%use_orientation_patches))          bp_com%extra%use_orientation_patches_set     = .true.
    if (associated(a_ptrs(1)%l, ptc_com%print_info_messages))              bp_com%extra%print_info_messages_set         = .true.
    if (associated(a_ptrs(1)%l, ptc_com%exact_model))                      bp_com%extra%exact_model_set                 = .true.
    if (associated(a_ptrs(1)%l, ptc_com%exact_misalign))                   bp_com%extra%exact_misalign_set              = .true.
    if (associated(a_ptrs(1)%l, ptc_com%translate_patch_drift_time))       bp_com%extra%translate_patch_drift_time_set  = .true.

  else
    call parser_error ('BOOKKEEPING ERROR. PLEASE CONTACT A BMAD MAINTAINER!')
  endif

  return
endif

! Redefinition of Long-range "wake()", "r_custom()", etc.
! Old style wiggler "term()" handled below.

if (delim == '(' .and. .not. (word == 'TERM' .and. how == def$)) then
  word2 = trim(word) // '('
  call get_next_word (word, ix_word, '=', delim, delim_found)
  word = trim(word2) // word

  if (.not. delim_found) then
    call parser_error ('NO "=" SIGN FOUND', 'FOR ELEMENT: ' // ele%name)
    return
  endif

  call pointer_to_attribute (ele, word, how == def$, a_ptr, err_flag, .false.)

  if (err_flag .or. (.not. associated(a_ptr%r) .and. .not. associated(a_ptr%i) .and. .not. associated(a_ptr%l))) then
    call parser_error ('BAD ATTRIBUTE: ' // word, 'FOR ELEMENT: ' // ele%name)
    return
  endif

  if (associated(a_ptr%r)) then
    call parse_evaluate_value (trim(ele%name) // ' ' // word, value, lat, delim, delim_found, err_flag, ele = ele)
    a_ptr%r = value
  elseif (associated(a_ptr%i)) then
    if (index(word, '%MASTER_PARAMETER') /= 0) then
      call get_next_word (word2, ix_word, ',', delim, delim_found)
      ix = attribute_index(ele, word2)
      if (ix < 1) then
        call parser_error ('BAD MASTER_PARAMETER NAME FOR ELEMENT: ' // ele%name)
        return
      endif
      a_ptr%i = ix
    elseif (index(word, '%ELE_ANCHOR_PT') /= 0) then
      call get_switch ('WALL ELE_ANCHOR_PT', anchor_pt_name(1:), a_ptr%i, err_flag, ele, delim, delim_found)
    else
      call parse_evaluate_value (trim(ele%name) // ' ' // word, value, lat, delim, delim_found, err_flag, ele = ele)
      a_ptr%i = nint(value)
    endif
  else
    call parser_get_logical (word, a_ptr%l, ele%name, delim, delim_found, err_flag)
  endif
  return
endif

! "WALL%" redef

if (word(1:5) == 'WALL%') then

  select case (word(6:))

  ! Section redef

  case ('SECTION')

    if (delim /= '(') then
      call parser_error ('MALFORMED WALL COMPONENT REDEF IN ELEMENT: ' // ele%name)
      return
    endif

    ix_sec = evaluate_array_index (err_flag, ')', word2, '(=', delim)
    n_sec = -1
    if (associated(ele%wall3d)) n_sec = size(ele%wall3d(1)%section)
    if (err_flag .or. ix_sec < 0 .or. ix_sec > n_sec) then
      call parser_error('BAD ' // trim(word) // ' INDEX', 'FOR ELEMENT: ' // ele%name)
      return
    endif
    section => ele%wall3d(1)%section(ix_sec)

    if (word2 == '%S' .and. delim == '=') then
      r_ptr => section%s

    elseif (word2 == '%DR_DS' .and. delim == '=') then
      r_ptr => section%dr_ds

    elseif (word2 == '%V' .and. delim == '(') then
      ix_v = evaluate_array_index (err_flag, ')', word, '=', delim)
      if (err_flag .or. ix_v < 0 .or. ix_v > size(section%v)) then
        call parser_error('BAD VERTEX INDEX',  'FOR ELEMENT: ' // ele%name)
        return
      endif
      v_ptr => section%v(ix_v)

      select case (word)
      case ('%X');        r_ptr => v_ptr%x
      case ('%Y');        r_ptr => v_ptr%y
      case ('%RADIUS_X'); r_ptr => v_ptr%radius_x
      case ('%RADIUS_Y'); r_ptr => v_ptr%radius_y
      case ('%TILT');     r_ptr => v_ptr%tilt
      case default
        call parser_error('BAD WALL SECTION VERTEX COMPONENT: ' // word, 'FOR ELEMENT: ' // ele%name)
        return
      end select
    else
      call parser_error('BAD WALL SECTION COMPONENT: ' // word2, 'FOR ELEMENT: ' // ele%name)
      return
    endif

    call parse_evaluate_value (ele%name, r_ptr, lat, delim, delim_found, err_flag, ele = ele)

  ! Not recognized

  case default
    call parser_error ('BAD WALL COMPONENT REDEF: ' // word, 'IN ELEMENT: ' // ele%name)
  end select

  return
endif

! if not an overlay/group then see if it is an ordinary attribute.
! if not an ordinary attribute then might be a superimpose switch

if (ix_word == 0) then  ! no word
  call parser_error  ('"," NOT FOLLOWED BY ATTRIBUTE NAME FOR: ' // ele%name)
  return
endif


select case (word)
case ('ELE_BEGINNING', 'ELE_CENTER', 'END_END', 'REF_BEGINNING', 'REF_CENTER', 'REF_END')
  call parser_error ('OLD SUPERPOSITION SYNTAX: ' // word, &
              'PLEASE CONVERT (SEE THE BMAD MANUAL)', 'WARNING ONLY, PROGRAM WILL RUN NORMALLY...', level = s_warn$)
end select

select case (word)
case ('TILT')
  if (ele%key == sbend$ .or. ele%key == rbend$ .or. ele%key == rf_bend$) then
    call parser_error ('BENDS HAVE A "REF_TILT" ATTRIBUTE BUT NOT A "TILT" ATTRIBUTE.')
  endif

case ('DPHI0')
  call parser_error ('THE ATTRIBUTE NAME "DPHI0" HAS BEEN CHANGED TO "PHI0_MULTIPASS"', &
                     'PLEASE MAKE THE CHANGE IN THE LATTICE FILE.', &
                     '[THIS IS A WARNING ONLY. THIS PROGRAM WILL RUN NORMALLY]', level = s_warn$)
  word = 'PHI0_MULTIPASS'

case ('REL_TRACKING_CHARGE') 
  call parser_error ('THE ATTRIBUTE NAME "REL_TRACKING_CHARGE" HAS BEEN CHANGED TO "DEFAULT_TRACKING_SPECIES"', &
                     'PLEASE MAKE THE CHANGE IN THE LATTICE FILE.')

case ('RADIUS')
  call parser_error ('THE ATTRIBUTE "RADIUS" HAS BEEN CHANGED TO "R0_MAG"', &
                     'PLEASE MAKE THE CHANGE IN THE LATTICE FILE.', &
                     '[THIS IS A WARNING ONLY. THIS PROGRAM WILL RUN NORMALLY]', level = s_warn$)
  word = 'R0_MAG'

case ('FIELD')
  call parser_error ('THE "FIELD = {...}" SYNTAX HAS BEEN CHANGED TO "GRID_FIELD = {...} AND/OR CYLINDRICAL_MAP = {...}.', &
                     'NOTE: THIS INVOLVES MORE THAN CHANGING "FIELD" TO "GRID_FIELD" OR "CYLINDRICAL_MAP".', &
                     'PLEASE SEE THE BMAD MANUAL FOR MORE DETAILS')

case ('REF_BEGINNING')
  if (.not. present(pele)) call parser_error ('INTERNAL ERROR...')
  pele%ref_pt = anchor_beginning$
  err_flag = .false.
  return

case ('REF_CENTER')
  if (.not. present(pele)) call parser_error ('INTERNAL ERROR...')
  pele%ref_pt = anchor_center$
  err_flag = .false.
  return

case ('REF_END')
  if (.not. present(pele)) call parser_error ('INTERNAL ERROR...')
  pele%ref_pt = anchor_end$
  err_flag = .false.
  return

case ('ELE_BEGINNING')
  if (.not. present(pele)) call parser_error ('INTERNAL ERROR...')
  pele%ele_pt = anchor_beginning$
  err_flag = .false.
  return

case ('ELE_CENTER')
  if (.not. present(pele)) call parser_error ('INTERNAL ERROR...')
  pele%ele_pt = anchor_center$
  err_flag = .false.
  return

case ('ELE_END')
  if (.not. present(pele)) call parser_error ('INTERNAL ERROR...')
  pele%ele_pt = anchor_end$
  err_flag = .false.
  return

case ('MATCH_END')
  call parser_error('NOTE: MATCH ELEMENT "MATCH_END = T" IS REPLACED BY "MATRIX = MATCH_TWISS."', &
                    'SEE THE BMAD MANUAL FOR MORE DETAILS. PROGRAM WILL RUN NORMALLY...', level = s_warn$)
  if (.not. expect_this ('=', .true., .false., 'AFTER ' // trim(word) // ' IN WALL CONSTRUCT', ele, delim, delim_found)) return
  call parser_get_logical (trim(word), logic, ele%name, delim, delim_found, err_flag2); if (err_flag2) return
  if (logic) ele%value(matrix$) = match_twiss$
  return

case ('MATCH_END_ORBIT')
  call parser_error('NOTE: MATCH ELEMENT "MATCH_END_ORBIT = T" IS REPLACED BY "KICK0 = MATCH_ORBIT."', &
                    'SEE THE BMAD MANUAL FOR MORE DETAILS. PROGRAM WILL RUN NORMALLY...', level = s_warn$)
  if (.not. expect_this ('=', .true., .false., 'AFTER ' // trim(word) // ' IN WALL CONSTRUCT', ele, delim, delim_found)) return
  call parser_get_logical (trim(word), logic, ele%name, delim, delim_found, err_flag2); if (err_flag2) return
  if (logic) ele%value(kick0$) = match_orbit$
  return


end select

if (word(1:16) == 'CUSTOM_ATTRIBUTE') then
  read(word(17:), *, iostat = ios) k
  if (ios /= 0) then
    call parser_error ('BAD NUMBER FOR: PARAMETER[' // trim(word) // ']')
    err_flag = .true.
  endif

  call get_next_word (str, ix_word, ',= ', delim, delim_found, .false.) 
  str = unquote(str)
  call set_custom_attribute_name(str, err_flag, k)
  if (err_flag) call parser_error ('CANNOT SET PARAMETER[' // trim(word) // ']')
  return
endif

!-------------------------------------------------------------------
! "SURFACE" is old style

ix_attrib = attribute_index(ele, word, attrib_word)
if (attrib_free_problem(word)) return

if (word == "SURFACE") then
  ix_attrib = 999  
  attrib_word = word
endif

if (ix_attrib < 1) then
  call pointer_to_attribute(ele, word, .true., a_ptr, err_flag, .false.)
  if (associated(a_ptr%r) .or. associated(a_ptr%i) .or. associated(a_ptr%l)) then
    attrib_word = word
  else
    if (ele%key == drift$ .and. (word == 'HKICK' .or. word == 'VKICK' .or. &
          word == 'BL_HKICK' .or. word == 'BL_VKICK')) then
      call parser_error ('BAD ATTRIBUTE: ' // word, 'FOR ELEMENT: ' // ele%name, &
                        'ONE SOLUTION IS TO MAKE THIS DRIFT A "PIPE" ELEMENT.')
    else
      call parser_error ('BAD ATTRIBUTE NAME: ' // word, 'FOR ELEMENT: ' // ele%name)
    endif
    return
  endif
endif

! ac_kicker amp_vs_time

if (attrib_word == 'AMP_VS_TIME') then
  ac => ele%ac_kick
  if (.not. parse_real_matrix (lat, ele, trim(ele%name) // ' AMP_VS_TIME', table, 2, delim, delim_found)) return
  if (.not. expect_one_of (', ', .false., ele%name, delim, delim_found)) return
  n = size(table, 1)
  allocate (ac%amp_vs_time(n))
  do i = 1, n
    ac%amp_vs_time(i)%time = table(i,1)
    ac%amp_vs_time(i)%amp  = table(i,2)
    ac%amp_vs_time(i)%spline%x0 = table(i,1)
    ac%amp_vs_time(i)%spline%y0 = table(i,2)
  enddo
  call spline_akima (ac%amp_vs_time%spline, ok)
  if (.not. ok) call parser_error ('ERROR CREATING SPLINE FOR AC_KICKER AMP_VS_TIME CURVE.', 'FOR ELEMENT: ' // ele%name)
  err_flag = .false.
  return
endif

if (attrib_word == 'FREQUENCIES') then
  ac => ele%ac_kick
  if (.not. parse_real_matrix (lat, ele, trim(ele%name) // ' FREQUENCIES', table, 3, delim, delim_found)) return
  if (.not. expect_one_of (', ', .false., ele%name, delim, delim_found)) return
  n = size(table, 1)
  allocate (ac%frequency(n))
  do i = 1, n
    ac%frequency(i)%f    = table(i,1)
    ac%frequency(i)%amp  = table(i,2)
    ac%frequency(i)%phi  = table(i,3)
  enddo
  err_flag = .false.
  return
endif

! ac_kicker frequencies

if (attrib_word == 'FREQUENCIES') then

  return
endif

! wall cross-section definition

if (attrib_word == 'WALL') then

  i_section = 0
  if (.not. expect_this ('=', .true., .true., 'AFTER "WALL"', ele, delim, delim_found)) return
  call get_next_word (word, ix_word, '[],(){}', delim, delim_found, call_check = .true.)

  ! "ele1[wall] = ele2[wall]" construct

  if (delim == '[') then
    ele2 => parser_find_ele_for_attrib_transfer ('WALL', word)
    if (.not. associated(ele2%wall3d)) then
      call parser_error ('NO WALL ASSOCIATED WITH LATTICE ELEMENT: ' // word)
      return
    endif
    call transfer_wall3d(ele2%wall3d, ele%wall3d)
    return
  endif

  !

  if (.not. expect_this ('{', .true., .true., 'AFTER "WALL"', ele, delim, delim_found)) return

  ! Loop wall3d_struct components.

  if (associated (ele%wall3d)) then
    n = size(ele%wall3d)
    wall3d_arr => ele%wall3d
    allocate (ele%wall3d(n+1))
    do i = 1, n
      wall3d => ele%wall3d(i)
      n_sec = size(wall3d_arr(i)%section)
      allocate(wall3d%section(n_sec))
      do ix_sec = 1, n_sec
        nn = size(wall3d%section(ix_sec)%v)
        allocate(wall3d%section(ix_sec)%v(nn))
      enddo
      wall3d = wall3d_arr(i)
      wall3d%n_link = 1
    enddo
    call unlink_wall3d (wall3d_arr)
    wall3d => ele%wall3d(n+1)
  else
    allocate (ele%wall3d(1))
    wall3d => ele%wall3d(1)
  endif

  ! Can imagine in the future that an element could have different types of walls.
  ! Right now this is not true.

  if (ele%key == mask$ .or. ele%key == diffraction_plate$) then
    wall3d%type = mask_plate$
  else
    wall3d%type = chamber_wall$
  endif

  wall3d_loop: do

    call get_next_word (word, ix_word, '{}=,()', delim, delim_found)

    ! Possible "}" is end of wall 
    if (delim /= '}' .and. word == '') exit
    if (.not. expect_this ('=', .true., .false., 'AFTER ' // trim(word) // ' IN WALL CONSTRUCT', ele, delim, delim_found)) return

    select case (word)

    case ('NAME')
      call bmad_parser_string_attribute_set (ele, word, delim, delim_found, str_out = wall3d%name)

    case ('OPAQUE_MATERIAL') 
      call bmad_parser_string_attribute_set (ele, word, delim, delim_found, str_out = wall3d%opaque_material)

    case ('CLEAR_MATERIAL') 
      call bmad_parser_string_attribute_set (ele, word, delim, delim_found, str_out = wall3d%clear_material)

    case ('THICKNESS') 
      call parse_evaluate_value (ele%name, wall3d%thickness, lat, delim, delim_found, err_flag, ',}', ele)
      if (err_flag) return

    case ('ELE_ANCHOR_PT')
      call get_switch ('WALL ELE_ANCHOR_PT', anchor_pt_name(1:), wall3d%ele_anchor_pt, err_flag2, ele, delim, delim_found)
      if (err_flag2) return

    case ('SUPERIMPOSE')
      call parser_get_logical ('WALL SUPERIMPOSE', wall3d%superimpose, ele%name, delim, delim_found, err_flag2); if (err_flag2) return

    ! Must be "section = {"

    case ('SECTION')

      ! Read in section

      if (.not. expect_this ('{', .false., .true., 'AFTER "SECTION =" IN WALL CONSTRUCT', ele, delim, delim_found)) return

      i_section = i_section + 1
      ix_v = 0
      call re_allocate (wall3d%section, i_section)
      section => wall3d%section(i_section)

      wall3d_section_loop: do

        call get_next_word (word, ix_word, '{}=,()', delim, delim_found)

        ! Possible "}" is end of wall 
        if (delim /= '}' .and. word == '') exit
        if (word == 'V') then
          if (.not. expect_this ('(', .true., .false., 'AFTER ' // trim(word) // ' IN WALL CONSTRUCT', ele, delim, delim_found)) return
        else
          if (.not. expect_this ('=', .true., .false., 'AFTER ' // trim(word) // ' IN WALL CONSTRUCT', ele, delim, delim_found)) return
        endif

        select case (word)

        case ('TYPE') 
          call get_switch ('WALL TYPE', wall3d_section_type_name(1:), section%type, err_flag2, ele, delim, delim_found)
          if (err_flag2) return

        case ('MATERIAL') 
          call bmad_parser_string_attribute_set (ele, word, delim, delim_found, str_out = section%material)

        case ('THICKNESS')
          call parse_evaluate_value (trim(ele%name) // ' ' // word, section%thickness, lat, delim, delim_found, err_flag, ',}', ele)
          if (err_flag) return
          if (ele%key == capillary$) ele%value(l$) = section%s

        case ('S')
          call parse_evaluate_value (trim(ele%name) // ' ' // word, section%s, lat, delim, delim_found, err_flag, ',}', ele)
          if (err_flag) return
          if (ele%key == capillary$) ele%value(l$) = section%s

        case ('DR_DS') 
          call parse_evaluate_value (trim(ele%name) // ' ' // word, section%dr_ds, lat, delim, delim_found, err_flag, ',}', ele)
          if (err_flag) return
                  
        case ('ABSOLUTE_VERTICES') 
          call parser_get_logical (word, logic, ele%name, delim, delim_found, err_flag)
          if (err_flag) return
          if (logic) then
            section%vertices_state = absolute$
          else
            section%vertices_state = relative$
          endif

        case ('X0') 
          call parse_evaluate_value (trim(ele%name) // ' ' // word, section%r0(1), lat, delim, delim_found, err_flag, ',}', ele)
          if (err_flag) return

        case ('Y0') 
          call parse_evaluate_value (trim(ele%name) // ' ' // word, section%r0(2), lat, delim, delim_found, err_flag, ',}', ele)
          if (err_flag) return

        case ('R0')
          if (.not. parse_real_list (lat, trim(ele%name) // ' SECTION R0', section%r0, .true., delim, delim_found)) return
          if (.not. expect_one_of (',}', .false., ele%name, delim, delim_found)) return

        ! Parse "V() = ..." constructs.

        case ('V')

          ix_v = ix_v + 1
          section%n_vertex_input = ix_v
          call re_allocate (section%v, ix_v)

          call get_next_word (word, ix_word, '{}=,()', delim, delim_found)
          read (word, *, iostat = ios) j 
          if (ios /= 0 .or. ix_v /= j) then
            call parser_error ('BAD OR OUT OF ORDER WALL SECTION VERTEX INDEX NUMBER FOR: ' // ele%name)
            return
          endif

          if (.not. expect_this (')={', .true., .false., 'AFTER "V(n)" IN WALL CONSTRUCT', ele, delim, delim_found)) return

          call parse_evaluate_value (trim(ele%name), section%v(ix_v)%x, lat, delim, delim_found, err_flag, ',', ele)
          if (err_flag) return

          call parse_evaluate_value (trim(ele%name), section%v(ix_v)%y, lat, delim, delim_found, err_flag, ',}', ele)
          if (err_flag) return

          if (delim == ',') then
            call parse_evaluate_value (trim(ele%name), section%v(ix_v)%radius_x, lat, delim, delim_found, err_flag, ',}', ele)
            if (err_flag) return
          endif

          if (delim == ',') then
            call parse_evaluate_value (trim(ele%name), section%v(ix_v)%radius_y, lat, delim, delim_found, err_flag, ',}', ele)
            if (err_flag) return
          endif

          if (delim == ',') then
            call parse_evaluate_value (trim(ele%name), section%v(ix_v)%tilt, lat, delim, delim_found, err_flag, '}', ele)
            if (err_flag) return
          endif

          call get_next_word (word, ix_word, '{},()=', delim, delim_found)
          if (word /= '' .or. (delim /= '}' .and. delim /= ',')) then
            call parser_error ('BAD SYNTAX IN WALL SECTION DEFINITION FOR ELEMENT: ' // ele%name)
            return
          endif

        case default
          call parser_error ('WALL SECTION COMPONENT NOT RECOGNIZED: ' // word, 'FOR ELEMENT: ' // ele%name)
          return
        end select   ! section components

        if (.not. expect_one_of (',}', .true., ele%name, delim, delim_found)) return
        if (delim == '}') then
          if (.not. expect_one_of(',}', .false., ele%name, delim, delim_found)) return
          exit
        endif
      enddo wall3d_section_loop

    case default
      call parser_error ('WALL COMPONENT NOT RECOGNIZED: ' // word, 'FOR ELEMENT: ' // ele%name)
      return
    end select   ! wall components

    if (.not. expect_one_of (',}', .true., ele%name, delim, delim_found)) return
    if (delim == '}') exit

  enddo wall3d_loop

  ! Next thing on line should be either a "," or end-of-line

  logic = expect_one_of(', ', .false., ele%name, delim, delim_found)
  return

endif

!-------------------------------
! Reflecting Surface

select case (attrib_word)
case ('ENERGY_PROBABILITY_CURVE')
  ph => ele%photon
  nt = 0
  if (.not. allocated(ph%init_energy_prob)) allocate(ph%init_energy_prob(100))
  if (.not. expect_this ('={', .true., .true., 'AFTER ' // quote(attrib_word), ele, delim, delim_found)) return
  call parser_call_check(word, ix_word, delim, delim_found, call_found)
  do
    nt = nt + 1
    if (nt > size(ph%init_energy_prob)) call reallocate_spline(ph%init_energy_prob, 2*nt)
    if (.not. parser_fast_real_read(vec(:2), ele, ' ,}', delim, '', .true.)) return
    ph%init_energy_prob(nt)%x0 = vec(1); ph%init_energy_prob(nt)%y0 = vec(2)
    if (delim == '}') exit
  enddo

  call reallocate_spline(ph%init_energy_prob, nt)
  call spline_akima(ph%init_energy_prob, ok)
  call re_allocate(ph%integrated_init_energy_prob, nt)
  ph%integrated_init_energy_prob(1) = 0
  do i = 2, nt
    ph%integrated_init_energy_prob(i) = ph%integrated_init_energy_prob(i-1) + &
                      spline1(ph%init_energy_prob(i-1), ph%init_energy_prob(i-1)%x1, -1)
  enddo

  if (.not. expect_one_of(', ', .false., ele%name, delim, delim_found)) return
  err_flag = .false.
  return

case ('REFLECTIVITY_TABLE')
  ph => ele%photon
  who = 'BOTH'
  rt => ph%reflectivity_table_sigma

  if (.not. expect_this ('={', .true., .true., 'AFTER ' // quote(attrib_word), ele, delim, delim_found)) return
  call parser_call_check(word, ix_word, delim, delim_found, call_found)
  do
    call get_next_word (word, ix_word, '{}=,()', delim, delim_found, call_check = .true.)
    if (word == 'ANGLES') then
      if (.not. expect_this ('=(', .true., .false., 'AFTER ' // quote(attrib_word), ele, delim, delim_found)) return
      if (.not. parser_fast_real_read(vec, ele, ' ,)', delim, 'REFLECTIVITY_TABLE ANGLES LIST', .false., na)) return
      allocate(rt%angle(na))
      rt%angle = vec(1:na)
      if (.not. expect_this (',', .false., .false., 'AFTER ' // quote(attrib_word), ele, delim, delim_found)) return
    elseif (word == 'POLARIZATION') then
      call get_switch ('POLARIZATION', polarization_name, ix, err_flag2, ele, delim, delim_found)
      if (err_flag2) return
      who = polarization_name(ix)
      if (who == 'PI') rt => ph%reflectivity_table_pi
    elseif (word == 'P_REFLECT') then
      exit
    else
      call parser_error ('EXPECTING "ANGLES" or "POLARIZATION" ATTRIBUTE IN REFLECTIVITY_TABLE CONSTRUCT FOR ELEMENT: ' // ele%name)
      return
    endif
  enddo

  if (.not. expect_this ('={', .true., .false., 'AFTER ' // quote(attrib_word), ele, delim, delim_found)) return
  ne = 0
  do
    ne = ne + 1
    call re_allocate(rt%energy, ne)
    call re_allocate2d(rt%p_reflect, na, ne)
    if (.not. parser_fast_real_read(vec(:na+1), ele, ' ,}', delim, 'REFLECTIVITY_TABLE P_REFLECT TABLE', .true.)) return
    rt%energy(ne) = vec(1)
    rt%max_energy = max(rt%max_energy, vec(1))
    rt%p_reflect(:,ne) = vec(2:na+1)
    if (.not. expect_one_of(',}', .true., ele%name, delim, delim_found)) return
    bp_com%parse_line = adjustl(bp_com%parse_line)
    if (delim == ',' .and. bp_com%parse_line(1:1) == '}') then
      delim = '}'
      bp_com%parse_line = adjustl(bp_com%parse_line(2:))
    endif
    if (delim == '}') exit
  enddo

  allocate(rt%bragg_angle(ne))

  select case (who)
  case ('BOTH');    ph%reflectivity_table_type = unpolarized$
  case default;     ph%reflectivity_table_type = polarized$
  end select

  ! For now just use linear interpolation.
  ! allocate(rt%int1(ne))
  ! call finalize_reflectivity_table (ph%reflectivity_table_sigma, .false.)

  if (.not. expect_one_of('}', .false., ele%name, delim, delim_found)) return
  if (.not. expect_one_of(', ', .false., ele%name, delim, delim_found)) return
  err_flag = .false.
  return

!

case ('SURFACE', 'PIXEL', 'DISPLACEMENT', 'H_MISALIGN', 'SEGMENTED')
  ph => ele%photon

  name = attrib_word
  if (attrib_word == 'SURFACE') then
    if (ele%key == detector$) name = 'PIXEL'
  elseif (attrib_word /= 'PIXEL') then
    call match_word (attrib_word, surface_grid_type_name(1:), ph%grid%type)
  endif

  if (.not. expect_this ('=', .true., .true., 'AFTER ' // quote(attrib_word), ele, delim, delim_found)) return
  call get_next_word (word, ix_word, '[],(){}', delim, delim_found, call_check = .true.)

  ! "ele1[surface] = ele2[surface]" construct

  if (delim == '[') then
    ele2 => parser_find_ele_for_attrib_transfer (attrib_word, word)
    if (.not. associated(ele2%photon)) then
      call parser_error ('NO ' // trim(attrib_word) // ' ASSOCIATED WITH LATTICE ELEMENT: ' // word)
      return
    endif

    if (attrib_word == 'PIXEL') then
      ph%pixel = ele2%photon%pixel
    else
      ph%grid = ele2%photon%grid
    endif

    return
  endif

  !

  if (.not. expect_this ('{', .true., .true., 'AFTER ' // quote(attrib_word), ele, delim, delim_found)) return

  if (attrib_word == 'SURFACE') then   ! Old style
!!!    call parser_error ('Old style "SURFACE" construct. Please change this (see Bmad manual).', level = s_warn$)
    call get_next_word (word, ix_word, '{}=,()', delim, delim_found)
    ! Expect "GRID = {" 
    if (word /= 'GRID') then
      call parser_error ('EXPECT "GRID" AFTER "SURFACE" BUT GOT: ' // word, 'FOR: ' // ele%name)
      return
    endif
    if (.not. expect_this ('={', .true., .true., 'AFTER "GRID"', ele, delim, delim_found)) return
  endif

  ix_bounds = int_garbage$; iy_bounds = int_garbage$

  do
    call get_next_word (word, ix_word, '{}=,()', delim, delim_found)
    if (word /= 'PT') then
      if (.not. expect_this ('=', .true., .false., 'AFTER ' // trim(word) // ' IN ' // trim(attrib_word) // ' CONSTRUCT', ele, delim, delim_found)) return
    endif

    select case (word)
    case ('TYPE')   ! This is old style.
      call get_switch ('SURFACE GRID TYPE', surface_grid_type_name(1:), ph%grid%type, err_flag2, ele, delim, delim_found)
      if (err_flag2) return
      bp_com%parse_line = delim // bp_com%parse_line

    case ('ACTIVE')
      call parser_get_logical (word, ph%grid%active, ele%name, delim, delim_found, err_flag2); if (err_flag2) return

    case ('DR')
      if (name == 'PIXEL') then
        if (.not. parse_real_list (lat, trim(ele%name) // ' GRID DR', ph%pixel%dr, .true., delim, delim_found)) return
      else
        if (.not. parse_real_list (lat, trim(ele%name) // ' GRID DR', ph%grid%dr, .true., delim, delim_found)) return
      endif

    case ('R0')
      if (name == 'PIXEL') then
        if (.not. parse_real_list (lat, trim(ele%name) // ' GRID R0', ph%pixel%r0, .true., delim, delim_found)) return
      else
        if (.not. parse_real_list (lat, trim(ele%name) // ' GRID R0', ph%grid%r0, .true., delim, delim_found)) return
      endif

    case ('IX_BOUNDS', 'IY_BOUNDS')
      if (.not. parse_integer_list (trim(ele%name) // ' GRID ' // trim(word), lat, i_vec, .true., delim, delim_found)) return
      if (word == 'IX_BOUNDS') ix_bounds = i_vec
      if (word == 'IY_BOUNDS') iy_bounds = i_vec

      if (any(ix_bounds /= int_garbage$) .and. any(iy_bounds /= int_garbage$)) then
        if (any(ix_bounds == int_garbage$) .or. any(iy_bounds == int_garbage$) .or. &
            ix_bounds(1) > ix_bounds(2) .or. iy_bounds(1) > iy_bounds(2)) then
          call parser_error ('SURFACE GRID X/IY_BOUNDS NOT PROPERLY SET', trim(ele%name))
          return
        endif

        if (name == 'PIXEL') then
          if (allocated (ph%pixel%pt)) deallocate (ph%pixel%pt)
          allocate (ph%pixel%pt(ix_bounds(1):ix_bounds(2), iy_bounds(1):iy_bounds(2)))
        else
          if (allocated (ph%grid%pt)) deallocate (ph%grid%pt)
          allocate (ph%grid%pt(ix_bounds(1):ix_bounds(2), iy_bounds(1):iy_bounds(2)))
        endif
      endif

    case ('PT')
      bp_com%parse_line = delim // bp_com%parse_line
      if (.not. parse_integer_list (trim(ele%name) // ' GRID PT', lat, i_vec, .true., delim, delim_found)) return

      if (.not. allocated(ph%grid%pt)) then
        call parser_error ('IX_BOUNDS OR IY_BOUNDS MISSING WHEN CONSTRUCTING: ' // attrib_word, 'FOR: ' // ele%name)
        return
      endif

      if (any(i_vec < lbound(ph%grid%pt)) .or. any(i_vec > ubound(ph%grid%pt))) then
        call parser_error ('PT(I,J) INDEX OUT OF BOUNDS WHEN CONSTRUCTING: ' // attrib_word, 'FOR: ' // ele%name)
        return
      endif

      if (.not. expect_this ('=', .false., .false., 'IN GRID PT', ele, delim, delim_found)) return

      if (ph%grid%type == h_misalign$) then
        if (.not. parse_real_list (lat, trim(ele%name) // 'IN GRID PT', r_vec(1:4), .true., delim, delim_found)) return
        ph%grid%pt(i_vec(1), i_vec(2))%orientation = surface_orientation_struct(r_vec(1), r_vec(2), r_vec(3), r_vec(4))

      elseif (ph%grid%type == displacement$) then
        r_vec(1:4) = real_garbage$
        if (.not. parse_real_list (lat, trim(ele%name) // 'IN GRID PT', r_vec(1:4), .false., delim, delim_found, num_found = n)) return
        if (n /= 1 .and. n /= 3 .and. n /= 4) then
          call parser_error ('NUMBER OF PT(I,J) VALUES NOT 1, 3, NOR 4 FOR SURFACE GRID OF: ' // ele%name)
          return
        endif
        ph%grid%pt(i_vec(1), i_vec(2))%z0 = r_vec(1)
        ph%grid%pt(i_vec(1), i_vec(2))%dz_dx = r_vec(2)
        ph%grid%pt(i_vec(1), i_vec(2))%dz_dy = r_vec(3)
        ph%grid%pt(i_vec(1), i_vec(2))%d2z_dxdy = r_vec(4)
      elseif (ph%grid%type == not_set$) then
        call parser_error ('THE SURFACE GRID TYPE MUST BE SET BEFORE SETTING A TABLE OF SURFACE GRID "PT" POINTS.', &
                           'FOR: ' // ele%name)
        return
      else
        call parser_error ('A TABLE OF SURFACE GRID "PT" POINTS IS NOT ALLOWED IF THE GRID TYPE IS', &
                           'SOMETHING OTHER THAN "OFFSET" OR "H_MISALIGN" FOR: ' // ele%name)
        return
      endif

    case default
      call parser_error ('GRID COMPONENT NOT RECOGNIZED: ' // word, 'FOR ELEMENT: ' // ele%name)
      return
    end select

    if (.not. expect_one_of (',}', .false., ele%name, delim, delim_found)) return

    call string_trim(bp_com%parse_line, bp_com%parse_line, ix)
    if (word == 'PT' .and. delim == ',' .and. bp_com%parse_line(1:1) == '}') then
      delim = '}'
      bp_com%parse_line = bp_com%parse_line(2:)
    endif

    if (delim == '}') then
      if (attrib_word == 'SURFACE') then
        if (.not. expect_one_of (',}', .false., ele%name, delim, delim_found)) return
      endif
      exit
    endif
  enddo

  if (.not. expect_one_of(', ', .false., ele%name, delim, delim_found)) return
  err_flag = .false.
  return

!------------------------
! Curvature

case ('CURVATURE')
  ph => ele%photon

  if (.not. expect_this ('=', .true., .true., 'AFTER ' // quote(attrib_word), ele, delim, delim_found)) return
  call get_next_word (word, ix_word, '[],(){}', delim, delim_found, call_check = .true.)

  if (delim == '[') then
    ele2 => parser_find_ele_for_attrib_transfer (attrib_word, word)
    if (.not. associated(ele2%photon)) then
      call parser_error ('NO ' // trim(attrib_word) // ' ASSOCIATED WITH LATTICE ELEMENT: ' // word)
      return
    endif
    ph%curvature = ele2%photon%curvature
  endif

  if (.not. expect_this ('{', .true., .true., 'AFTER ' // quote(attrib_word), ele, delim, delim_found)) return

  do
    call get_next_word (word, ix_word, '{}=,()', delim, delim_found)
    call pointer_to_attribute (ele, 'CURVATURE%' // word, .false., a_ptr, err_flag)
    if (err_flag) then
      call parser_error ('BAD CURVATURE PARAMETER: ' // word, 'FOR: ' // ele%name)
      return
    endif
    call parse_evaluate_value (trim(ele%name) // ' ' // attrib_word, a_ptr%r, &
                                                             lat, delim, delim_found, err_flag, ele = ele)

    if (.not. expect_one_of (',}', .true., ele%name, delim, delim_found)) return
    if (delim == '}') exit
  enddo

  if (.not. expect_one_of(', ', .false., ele%name, delim, delim_found)) return
  err_flag = .false.
  return
end select

!-------------------------------

if (attrib_word == 'SR_WAKE') then
  if (.not. expect_this ('=', .true., .true., 'AFTER ' // quote(attrib_word), ele, delim, delim_found)) return
  call get_next_word (word, ix_word, '[],(){}', delim, delim_found, call_check = .true.)
  ! ele1[sr_wake] = ele2[sr_wake] construct.
  if (delim == '[') then
    ele2 => parser_find_ele_for_attrib_transfer (attrib_word, word); if (err_flag) return
    if (.not. associated(ele%wake)) allocate (ele%wake)
    if (.not. associated(ele2%wake)) then
      call parser_error ('SR_WAKE NOT DEFINED FOR: ' // ele2%name)
      return
    endif
    ele%wake%sr = ele2%wake%sr
  ! "ele1[sr_wake] = call::..." or "ele1: ..., sr_wake = {...}, ..." construct.
  else
    if (word /= 'CALL::') then
      if (.not. expect_this ('{', .true., .true., 'AFTER ' // quote(attrib_word), ele, delim, delim_found)) return
    endif
    call parser_read_sr_wake (ele, delim, delim_found, err_flag)
  endif

  return
endif

!-------------------------------

if (attrib_word == 'LR_WAKE') then
  if (.not. expect_this ('=', .true., .true., 'AFTER "LR_WAKE"', ele, delim, delim_found)) return
  call get_next_word (word, ix_word, '[],(){}', delim, delim_found, call_check = .true.)
  ! ele1[lr_wake] = ele2[lr_wake] construct.
  if (delim == '[') then
    ele2 => parser_find_ele_for_attrib_transfer ('LR_WAKE', word); if (err_flag) return
    if (.not. associated(ele%wake)) allocate (ele%wake)
    if (.not. associated(ele2%wake)) then
      call parser_error ('LR_WAKE NOT DEFINED FOR: ' // ele2%name)
      return
    endif
    ele%wake%lr = ele2%wake%lr
  ! "ele1[lr_wake] = call::..." or "ele1: ..., lr_wake = {...}, ..." construct.
  else
    if (word /= 'CALL::') then
      if (.not. expect_this ('{', .true., .true., 'AFTER "LR_WAKE"', ele, delim, delim_found)) return
    endif
    call parser_read_lr_wake (ele, delim, delim_found, err_flag)
  endif

  return
endif

!-------------------------------
! Converter distribution

if (attrib_word == 'DISTRIBUTION') then
  if (.not. expect_this ('=', .true., .true., 'AFTER "CARTESIAN_MAP"', ele, delim, delim_found)) return
  call converter_distribution_parser (ele, delim, delim_found, err_flag)
  return
endif

!-------------------------------
! Cartesian_map field

if (attrib_word == 'CARTESIAN_MAP') then

  if (.not. expect_this ('=', .true., .true., 'AFTER "CARTESIAN_MAP"', ele, delim, delim_found)) return
  call get_next_word (word, ix_word, ':[],(){}', delim, delim_found, call_check = .true.)

  ! "ele1[cartesian_map] = ele2[cartesian_map]" construct

  if (delim == '[') then
    ele2 => parser_find_ele_for_attrib_transfer ('CARTESIAN_MAP', word)
    if (err_flag) return
    if (.not. associated(ele2%cartesian_map)) then
      call parser_error ('NO CARTESIAN_MAP ASSOCIATED WITH LATTICE ELEMENT: ' // word)
      return
    endif
    call transfer_fieldmap(ele2, ele, cartesian_map$)
    return
  endif

  !

  if (associated(ele%cartesian_map)) then
    i_ptr = size(ele%cartesian_map) + 1
    ele0%cartesian_map => ele%cartesian_map
    allocate(ele%cartesian_map(i_ptr))
    do i = 1, i_ptr-1
     ele%cartesian_map(i) = ele0%cartesian_map(i)
    enddo
  else
    allocate(ele%cartesian_map(1))
    i_ptr = 1
  endif

  ! "ele1[cartesian_map] = call::..." or "ele1: ..., cartesian_map = {...}, ..." construct.

  if (.not. expect_this ('{', .true., .true., 'AFTER "CARTESIAN_MAP"', ele, delim, delim_found)) return
  allocate (ele%cartesian_map(i_ptr)%ptr)
  call parse_cartesian_map(ele%cartesian_map(i_ptr), ele, lat, delim, delim_found, err_flag)

  if (ele%key == wiggler$ .or. ele%key == undulator$) ele%field_calc = fieldmap$
  return
endif

!-------------------------------
! Cylindrical_map field

if (attrib_word == 'CYLINDRICAL_MAP') then

  if (.not. expect_this ('=', .true., .true., 'AFTER "CYLINDRICAL_MAP"', ele, delim, delim_found)) return
  call get_next_word (word, ix_word, '[],(){}', delim, delim_found, call_check = .true.)

  ! "ele1[cylindrical_map] = ele2[cylindrical_map]" construct

  if (delim == '[') then
    ele2 => parser_find_ele_for_attrib_transfer ('CYLINDRICAL_MAP', word)
    if (err_flag) return
    if (.not. associated(ele2%cylindrical_map)) then
      call parser_error ('NO CYLINDRICAL_MAP ASSOCIATED WITH LATTICE ELEMENT: ' // word)
      return
    endif
    call transfer_fieldmap(ele2, ele, cylindrical_map$)
    return
  endif

  if (associated(ele%cylindrical_map)) then
    i_ptr = size(ele%cylindrical_map) + 1
    ele0%cylindrical_map => ele%cylindrical_map
    allocate(ele%cylindrical_map(i_ptr))
    do i = 1, i_ptr-1
     ele%cylindrical_map(i) = ele0%cylindrical_map(i)
    enddo
  else
    allocate(ele%cylindrical_map(1))
    i_ptr = 1
  endif

  if (.not. expect_this ('{', .true., .true., 'AFTER "CYLINDRICAL_MAP"', ele, delim, delim_found)) return
  allocate (ele%cylindrical_map(i_ptr)%ptr)
  cl_map => ele%cylindrical_map(i_ptr)
  if (ele%key == lcavity$ .or. ele%key == rfcavity$) cl_map%harmonic = 1 ! Default
  call parse_cylindrical_map(cl_map, ele, lat, delim, delim_found, err_flag)

  if (ele%key == wiggler$ .or. ele%key == undulator$) ele%field_calc = fieldmap$
  return
endif

!-------------------------------
! grid_field field

if (attrib_word == 'GRID_FIELD') then

  ! Note: get_next_word will change "call::" to "hdf5" or "binary" if appropriate.
  if (.not. expect_this ('=', .true., .true., 'AFTER "GRID_FIELD"', ele, delim, delim_found)) return
  call get_next_word (word, ix_word, ':[],(){}', delim, delim_found, call_check = .true.)

  ! "ele1[grid_field] = ele2[grid_field]" construct

  if (delim == '[') then
    ele2 => parser_find_ele_for_attrib_transfer ('GRID_FIELD', word)
    if (err_flag) return
    if (.not. associated(ele2%grid_field)) then
      call parser_error ('NO GRID_FIELD ASSOCIATED WITH LATTICE ELEMENT: ' // word)
      return
    endif
    call transfer_fieldmap(ele2, ele, grid_field$)
    return
  endif

  if (word /= 'hdf5') then
    if (associated(ele%grid_field)) then
      i_ptr = size(ele%grid_field) + 1
      ele0%grid_field => ele%grid_field
      allocate(ele%grid_field(i_ptr))
      do i = 1, i_ptr-1
       ele%grid_field(i) = ele0%grid_field(i)
      enddo
      deallocate (ele0%grid_field)
    else
      allocate(ele%grid_field(1))
      i_ptr = 1
    endif
  endif

  if (word == 'binary') then
    call get_next_word (line, ix, ', ', delim, delim_found, .false.)
    call parser_file_stack('push', line, err = err_flag, open_file = .false.); if (err_flag) return
    call read_binary_grid_field(bp_com%current_file%full_name, ele, ele%grid_field(i_ptr), err_flag)
    call parser_file_stack('pop')
    if (err_flag) then
      call parser_error ('ERROR READING BINARY GRID_FIELD FILE.')
      return
    endif
  elseif (word == 'hdf5') then
    call get_next_word (line, ix, ', ', delim, delim_found, .false.)
    call parser_file_stack('push', line, err = err_flag, open_file = .false.); if (err_flag) return
    call hdf5_read_grid_field(bp_com%current_file%full_name, ele, ele%grid_field, err_flag, combine = .true.)
    call parser_file_stack('pop')
    if (err_flag) then
      call parser_error ('ERROR READING HDF5 GRID_FIELD FILE.')
      return
    endif
  else
    if (.not. expect_this ('{', .true., .true., 'AFTER "GRID_FIELD"', ele, delim, delim_found)) return
    allocate (ele%grid_field(i_ptr)%ptr)
    g_field => ele%grid_field(i_ptr)
    if (ele%key == lcavity$ .or. ele%key == rfcavity$) g_field%harmonic = 1 ! Default

    call parse_grid_field(g_field, ele, lat, delim, delim_found, err_flag)
  endif

  if (ele%key == wiggler$ .or. ele%key == undulator$) ele%field_calc = fieldmap$
  return
endif

!-------------------------------
! Gen_Grad_field field

if (attrib_word == 'GEN_GRAD_MAP') then

  if (.not. expect_this ('=', .true., .true., 'AFTER "GEN_GRAD_MAP"', ele, delim, delim_found)) return
  call get_next_word (word, ix_word, '[],(){}', delim, delim_found, call_check = .true.)

  ! "ele1[gen_grad_map] = ele2[gen_grad_map]" construct

  if (delim == '[') then
    ele2 => parser_find_ele_for_attrib_transfer ('GEN_GRAD_MAP', word)
    if (err_flag) return
    if (.not. associated(ele2%gen_grad_map)) then
      call parser_error ('NO GEN_GRAD_MAP ASSOCIATED WITH LATTICE ELEMENT: ' // word)
      return
    endif
    call transfer_fieldmap(ele2, ele, gen_grad_map$)
    return
  endif

  if (associated(ele%gen_grad_map)) then
    i_ptr = size(ele%gen_grad_map) + 1
    ele0%gen_grad_map => ele%gen_grad_map
    allocate(ele%gen_grad_map(i_ptr))
    allocate(ele%gen_grad_map(i_ptr)%gg(0))
    do i = 1, i_ptr-1
      ele%gen_grad_map(i) = ele0%gen_grad_map(i)
    enddo
    deallocate(ele0%gen_grad_map)
  else
    allocate(ele%gen_grad_map(1))
    allocate(ele%gen_grad_map(1)%gg(0))
    i_ptr = 1
  endif

  if (.not. expect_this ('{', .true., .true., 'AFTER "GEN_GRAD_MAP"', ele, delim, delim_found)) return
  gg_map => ele%gen_grad_map(i_ptr)

  call parse_gen_grad_map(gg_map, ele, lat, delim, delim_found, err_flag)

  if (ele%key == wiggler$ .or. ele%key == undulator$) ele%field_calc = fieldmap$
  return
endif

!------------------------------
! wiggler term attribute

if (ix_attrib == term$ .and. (ele%key == wiggler$ .or. ele%key == undulator$)) then

  err_flag = .true. ! assume the worst

  if (delim /= '(') then   ! ) then
    call parser_error ('"TERM" FOR A WIGGLER NOT FOLLOWED BY A "(" FOR: ' // ele%name)  ! )
    return
  endif

  call parser_get_integer (ix, word, ix_word, delim, delim_found, err_flag, 'BAD WIGGLER "TERM(IX)" CONSTRUCT'); if (err_flag) return

  if (delim /= ')') then
    call parser_error ('CANNOT FIND CLOSING ")" for a "TERM(i)" FOR A WIGGLER"', 'FOR: ' // ele%name)
    return
  endif

  write (str_ix, '(a, i3, a)') 'TERM(', ix, ')'

  if (.not. associated(ele%cartesian_map)) then
    allocate(ele%cartesian_map(1))
    ct_map => ele%cartesian_map(1)
    allocate(ct_map%ptr)
    allocate(ct_map%ptr%term(ix))
    ct_map%ptr%file = bp_com%line2_file_name
    ct_map%master_parameter = polarity$
  else
    ct_map => ele%cartesian_map(1)
    if (ix > size(ct_map%ptr%term)) then
      call move_alloc (ct_map%ptr%term, ct_terms)
      allocate (ct_map%ptr%term(ix))
      ct_map%ptr%term(1:size(ct_terms)) = ct_terms
      deallocate (ct_terms)
    endif
  endif

  ! 1) chop "=", 2) chop to "{", 3) chop to "}", 4) chop to "," if it exists

  call get_next_word (word, ix_word1, ':,={}', delim1, delim_found, .true.) 
  call get_next_word (word, ix_word2, ':,={}', delim2, delim_found, .true., call_check = .true.)  

  if (delim1 /= '=' .or. delim2 /= '{' .or. ix_word1 /= 0 .or. ix_word2 /= 0) then
    call parser_error ('CONFUSED SYNTAX FOR TERM IN WIGGLER: ' // ele%name, str_ix)
    return
  endif

  err_str = trim(ele%name) // ' ' // str_ix
  ct_term => ct_map%ptr%term(ix)

  call parse_evaluate_value (err_str, ct_term%coef, lat, delim, delim_found, err_flag, ',', ele);   if (err_flag) return
  call parse_evaluate_value (err_str, ct_term%kx, lat, delim, delim_found, err_flag, ',', ele);     if (err_flag) return
  call parse_evaluate_value (err_str, ct_term%ky, lat, delim, delim_found, err_flag, ',', ele);     if (err_flag) return
  call parse_evaluate_value (err_str, ct_term%kz, lat, delim, delim_found, err_flag, ',', ele);     if (err_flag) return
  call parse_evaluate_value (err_str, ct_term%phi_z, lat, delim, delim_found, err_flag, ',}', ele); if (err_flag) return

  old_style_input = .true.
  ct_term%family = family_y$

  if (delim == ',') then
    ct_term%x0 = ct_term%phi_z
    call parse_evaluate_value (err_str, ct_term%y0, lat, delim, delim_found, err_flag, ',', ele); if (err_flag) return
    call parse_evaluate_value (err_str, ct_term%phi_z, lat, delim, delim_found, err_flag, ',', ele); if (err_flag) return
    call get_switch ('FAMILY', ['Y ', 'X ', 'QU', 'SQ'], ct_term%family, err_flag, ele, delim, delim_found); if (err_flag) return
    if (.not. expect_this ('}', .true., .false., 'AFTER "FAMILY" SWITCH', ele, delim, delim_found)) return
    old_style_input = .false.
    call parser_error ('"HYBRID" STYLE WIGGLER TERMS DEPRECATED. PLEASE CONVERT TO CARTESIAN_MAP FORM.', level = s_warn$)
  endif

  kx = ct_term%kx
  ky = ct_term%ky
  kz = ct_term%kz
  tol = 1d-5 * (kx**2 + ky**2 + kz**2)

  if (abs(ky**2 - kx**2 - kz**2) < tol) then
    ct_term%form = hyper_y$
    ky = sign_of(ky, .false.) * sqrt(kx**2 + kz**2)

    if (old_style_input) then
      if (ct_term%kx == 0) ct_term%kx = 1d-30  ! Something small to prevent divide by zero problems.
    endif

  elseif (abs(ky**2 + kx**2 - kz**2) < tol) then
    ct_term%form = hyper_xy$
    kz = sign_of(kz, .false.) * sqrt(kx**2 + ky**2)

    if (old_style_input) then
      ct_term%coef = ct_term%coef * ct_term%kz / ct_term%ky
      if (ct_term%kx == 0) ct_term%kx = 1d-30  ! Something small to prevent divide by zero problems.
      if (ct_term%ky == 0) ct_term%ky = 1d-30  ! Something small to prevent divide by zero problems.
    endif

  elseif (abs(ky**2 - kx**2 + kz**2) < tol) then
    ct_term%form = hyper_x$
    kx = sign_of(kx, .false.) * sqrt(ky**2 + kz**2)

    if (old_style_input) then
      ct_term%coef = ct_term%coef * ct_term%kx / ct_term%ky
      if (ct_term%ky == 0) ct_term%ky = 1d-30  ! Something small to prevent divide by zero problems.
    endif

  else
    call parser_error ('WIGGLER TERM DOES NOT HAVE CONSISTANT Kx, Ky, and Kz', &
                  'FOR WIGGLER: ' // ele%name // '  ' // str_ix)
    err_flag = .true.
    return
  endif

  call get_next_word (word, ix_word,  ':,=()', delim,  delim_found, .true.)  
  if (ix_word /= 0) then
    call parser_error ('BAD SYNTAX FOR WIGGLER: ' // ele%name, str_ix)
    err_flag = .true.
    return
  endif

  ele%field_calc = fieldmap$
  return

endif

! Check that next delim is a "=". 
! If not, it might be a flag attribute or an attribute that has a default value.

if (delim /= '=')  then
  err_flag = .false.

  if (ele%key == multipole$ .and. ix_attrib >= t0$ .and. attrib_word(1:1) == 'T') then
    ele%b_pole(ix_attrib-t0$) = pi / (2*(ix_attrib-t0$) + 2)
    return
  endif

  if (attrib_word == 'TILT') then
    select case (ele%key)
    case (quadrupole$, sol_quad$) 
      ele%value(tilt$) = pi / 4.0_rp
      return
    case (sextupole$) 
      ele%value(tilt$) = pi / 6.0_rp
      return
    case (octupole$) 
      ele%value(tilt$) = pi / 8.0_rp
      return
    case default
      call parser_error ('SORRY I''M NOT PROGRAMMED TO USE A "TILT" DEFAULT' // &
                         'FOR A: ' // key_name(ele%key), 'FOR: ' // ele%name)
      err_flag = .true.
      return
    end select
  endif

  if (ele%key == sbend$ .or. ele%key == rbend$) then
    select case (ix_attrib)
    case (fint$)
      ele%value(fint$) = 0.5_rp
      return
    case (fintx$)
      ele%value(fintx$) = 0.5_rp
      return
    end select
  endif

  select case (attrib_word)

  case ('SUPERIMPOSE')
    ele%lord_status = super_lord$
    pele%superposition_has_been_set = .true.

  case default
    call parser_error ('EXPECTING "=" AFTER ATTRIBUTE: ' // word,  'FOR ELEMENT: ' // ele%name)
    err_flag = .true.
  end select

  return
endif

!----------------------------------------------------------------------------------
! get the value of the attribute.
! Stuff like TYPE, ALIAS, and DESCRIP attributes are special because their "values"
! are character strings

select case (attrib_word)

case ('DENSITY', 'AREA_DENSITY', 'RADIATION_LENGTH')
  ok = parse_real_list2(lat, 'READING: ' // trim(attrib_word) // ' FOR ELEMENT: ' // ele%name, &
                                     arr, n, delim, delim_found, 10, '(', ',', ')', 0.0_rp, .true.)
  if (.not. ok) return

  if (allocated(ele%foil%material)) then
    if (size(ele%foil%material) /= n) then
      call parser_error('MATERIAL_TYPE, DENSITY, AREA_DENSITY, AND RADIATION_LENGTH MUST ALL BE THE SAME SIZE VECTORS FOR ELE: ' // ele%name)
      return
    endif
  else
    allocate(ele%foil%material(n))
  endif

  select case (attrib_word)
  case ('DENSITY');           ele%foil%material(:)%density = arr
  case ('AREA_DENSITY');      ele%foil%material(:)%area_density = arr
  case ('RADIATION_LENGTH');  ele%foil%material(:)%radiation_length = arr
  end select

  if (delim == ')') then
    if (.not. expect_one_of (', ', .false., ele%name, delim, delim_found)) return
  endif

case ('REFERENCE')
  if (.not. present(pele)) call parser_error ('INTERNAL ERROR...')
  call get_next_word(pele%ref_name, ix_word,  '=,', delim, delim_found, .true.)

case ('OFFSET')
  call parse_evaluate_value (trim(ele%name) // ' ' // word, value, lat, delim, delim_found, err_flag, ele = ele)
  if (err_flag) return
  if (.not. present(pele)) call parser_error ('INTERNAL ERROR...')
  pele%offset = value

case ('FIELD_OVERLAPS')

  ! If pele is not present then bmad_parser2 is the parser and this is an element in the lattice.
  ! In this case, simple call create_field_overlap directly.

  call get_list_of_names (ele, 'FIELD_OVERLAPS', name_list, delim, delim_found, err_flag); if (err_flag) return
  nn = size(name_list)

  if (present(pele)) then
    n = 0
    if (allocated(pele%field_overlaps)) n = size(pele%field_overlaps)
    call re_allocate (pele%field_overlaps, n+nn)
    pele%field_overlaps(n+1:n+nn) = name_list

  else
    do i = 1, n
      call create_field_overlap (ele%branch%lat, ele%name, name_list(i), err_flag)
      if (err_flag) then
        call parser_error ('OVERLAP ELEMENT: ' // name_list(i), 'NOT FOUND FOR OVERLAPPING ELEMENT: ' // ele%name)
      endif
    enddo
  endif

case('TYPE', 'ALIAS', 'DESCRIP', 'SR_WAKE_FILE', 'LR_WAKE_FILE', 'LATTICE', 'TO', 'MACHINE', &
     'TO_LINE', 'TO_ELEMENT', 'CRYSTAL_TYPE', 'MATERIAL_TYPE', 'ORIGIN_ELE', 'PHYSICAL_SOURCE')
  call bmad_parser_string_attribute_set (ele, attrib_word, delim, delim_found, pele = pele)

case('INPUT_ELE')
  if (.not. allocated(pele%names2)) allocate(pele%names2(0))
  call get_overlay_group_names(ele, lat, pele, delim, delim_found, .true., err_flag, pele%names1); if (err_flag) return

case('OUTPUT_ELE')
  if (.not. allocated(pele%names1)) allocate(pele%names1(0))
  call get_overlay_group_names(ele, lat, pele, delim, delim_found, .true., err_flag, pele%names2); if (err_flag) return

case ('REF_ORBIT')
  if (.not. parse_real_list (lat, ele%name // ' REF_ORBIT', ele%taylor%ref, .true., delim, delim_found)) return
  if (.not. expect_one_of (', ', .false., ele%name, delim, delim_found)) return

case ('TAYLOR_ORDER')
  call parser_get_integer (ix, word, ix_word, delim, delim_found, err_flag); if (err_flag) return
  if (ix <= 0) then
    call parser_error ('TAYLOR_ORDER IS LESS THAN 1')
    return
  endif
  ptc_private%taylor_order_saved = ix
  lat%input_taylor_order = ix

case ('RUNGE_KUTTA_ORDER')
  call parser_get_integer (ix, word, ix_word, delim, delim_found, err_flag); if (err_flag) return
  if (ix /= 2 .and. ix /= 4) then
    call parser_error ('RUNGE_KUTTA_ORDER NOT EQUAL TO 2 OR 4')
    return
  endif
  bmad_com%runge_kutta_order = ix
  bp_com%extra%runge_kutta_order_set = .true.

case ('SYMPLECTIFY') 
  if (how == def$ .and. (delim == ',' .or. .not. delim_found)) then
    ele%symplectify = .true.
  else
    call parser_get_logical (attrib_word, ele%symplectify, ele%name, delim, delim_found, err_flag); if (err_flag) return
  endif
  
case ('IS_ON')
  call parser_get_logical (attrib_word, ele%is_on, ele%name, delim, delim_found, err_flag)

case ('SUPERIMPOSE')
  call parser_get_logical (attrib_word, logic, ele%name, delim, delim_found, err_flag); if (err_flag) return
  if (logic) then
    ele%lord_status = super_lord$
  else
    ele%lord_status = not_a_lord$
  endif
  pele%superposition_has_been_set = .true.

case ('APERTURE_AT')
  call get_switch (attrib_word, aperture_at_name(1:), ele%aperture_at, err_flag, ele, delim, delim_found); if (err_flag) return

case ('APERTURE_TYPE')
  call get_switch (attrib_word, aperture_type_name(1:), ele%aperture_type, err_flag, ele, delim, delim_found); if (err_flag) return

case ('CAVITY_TYPE')
  call get_switch (attrib_word, cavity_type_name(1:), ix, err_flag, ele, delim, delim_found); if (err_flag) return
  ele%value(cavity_type$) = ix

case ('COUPLER_AT')
  call get_switch (attrib_word, end_at_name(1:), ix, err_flag, ele, delim, delim_found); if (err_flag) return
  ele%value(coupler_at$) = ix

case ('CREATE_JUMBO_SLAVE')
  if (.not. present(pele)) call parser_error ('INTERNAL ERROR...')
  call parser_get_logical (attrib_word, pele%create_jumbo_slave, ele%name, delim, delim_found, err_flag); if (err_flag) return

case ('CSR_METHOD')
  call get_switch (attrib_word, csr_method_name(1:), switch, err_flag, ele, delim, delim_found)
  if (err_flag) return
  ele%csr_method = switch

case ('DEFAULT_TRACKING_SPECIES')
  call get_next_word (word, ix_word, ':,=(){}', delim, delim_found, .false.)
  ix = species_id(word)
  if (ix == invalid$) then
    call parser_error ('INVALID PARTICLE SPECIES: ' // word)
    return
  endif

  ele%value(default_tracking_species$) = ix
  j = nint(ele%value(ix_branch$)) 
  if (j >= 0) lat%branch(j)%param%default_tracking_species = ix 

case ('ELE_ORIGIN')
  call get_switch (attrib_word, anchor_pt_name(1:), pele%ele_pt, err_flag, ele, delim, delim_found); if (err_flag) return

case ('ENERGY_DISTRIBUTION')
  call get_switch (attrib_word, distribution_name(1:), ix, err_flag, ele, delim, delim_found); if (err_flag) return
  ele%value(energy_distribution$) = ix

case ('EXACT_MULTIPOLES')
  call get_switch (attrib_word, exact_multipoles_name(1:), ix, err_flag, ele, delim, delim_found); if (err_flag) return
  ele%value(exact_multipoles$) = ix

case ('FIELD_CALC')
  call get_switch (attrib_word, field_calc_name(1:), ele%field_calc, err_flag, ele, delim, delim_found); if (err_flag) return

case ('FIELD_MASTER')
  call parser_get_logical (attrib_word, ele%field_master, ele%name, delim, delim_found, err_flag); if (err_flag) return

case ('FRINGE_AT')
  call get_switch (attrib_word, end_at_name(1:), ix, err_flag, ele, delim, delim_found); if (err_flag) return
  ele%value(fringe_at$) = ix

case ('FRINGE_TYPE')
  call get_switch (attrib_word, fringe_type_name(1:), ix, err_flag, ele, delim, delim_found); if (err_flag) return
  if (.not. valid_fringe_type(ele, ix)) then
    call parser_error ('NOT A VALID FRINGE_TYPE: ' // word, &
                       'FOR: ' // trim(ele%name), 'WHICH IS A: ' // key_name(ele%key))
    return
  endif
  ele%value(fringe_type$) = ix

case ('GEOMETRY')
  call get_switch (attrib_word, geometry_name(1:), ix, err_flag, ele, delim, delim_found); if (err_flag) return
  ele%value(geometry$) = ix
  j = nint(ele%value(ix_branch$)) 
  if (j >= 0) lat%branch(j)%param%geometry = ix

case ('INTERPOLATION')
  if (attrib_word == 'spline') then
    call parser_error ('Setting "interpolation = spline" replaced by "interpolation = cubic".', &
                       'Please revise the lattice file.', level = s_warn$)
  endif
  call get_switch (attrib_word, interpolation_name(1:), ix, err_flag, ele, delim, delim_found); if (err_flag) return
  ele%value(interpolation$) = ix

case ('KICK0')
  call get_switch (attrib_word, kick0_name(1:), ix, err_flag, ele, delim, delim_found); if (err_flag) return
  ele%value(kick0$) = ix

case ('LATTICE_TYPE')   ! Old style
  call parser_error ('PARAMETER[LATTICE_TYPE] IS OLD SYNTAX.', &
                     'PLEASE REPLACE WITH PARAMETER[GEOMETRY] = OPEN/CLOSED')
  call get_switch (attrib_word, lattice_type_name(1:), ix, err_flag, ele, delim, delim_found); if (err_flag) return
  ele%value(geometry$) = ix

case ('LIVE_BRANCH')
  call get_logical_real (attrib_word, ele%value(live_branch$), err_flag); if (err_flag) return
  j = nint(ele%value(ix_branch$)) 
  if (j >= 0) lat%branch(j)%param%live_branch = is_true(ele%value(live_branch$))

case ('MAT6_CALC_METHOD')
  call get_switch (attrib_word, mat6_calc_method_name(1:), switch, err_flag, ele, delim, delim_found); if (err_flag) return
  if (.not. valid_mat6_calc_method (ele, not_set$, switch)) then
    if (hetero_list) then
      err_flag = .false.
    else
      err_flag = .true.
      call parser_error ('NOT A VALID MAT6_CALC_METHOD: ' // mat6_calc_method_name(switch), &
                         'FOR: ' // trim(ele%name), 'WHICH IS A: ' // key_name(ele%key))
    endif
    return
  endif
  ele%mat6_calc_method = switch

case ('MATRIX')
  call get_switch (attrib_word, matrix_name(1:), ix, err_flag, ele, delim, delim_found); if (err_flag) return
  ele%value(matrix$) = ix

case ('MODE')
  call get_switch (attrib_word, mode_name(1:), ix, err_flag, ele, delim, delim_found); if (err_flag) return
  ele%value(mode$) = ix

case ('OFFSET_MOVES_APERTURE')
  call parser_get_logical (attrib_word, ele%offset_moves_aperture, ele%name, delim, delim_found, err_flag); if (err_flag) return

case ('ORIGIN_ELE_REF_PT')
  call get_switch (attrib_word, ref_pt_name(1:), ix, err_flag, ele, delim, delim_found); if (err_flag) return
  ele%value(origin_ele_ref_pt$) = ix

case ('PARTICLE')
  call get_next_word (word, ix_word, ':,=(){}', delim, delim_found, .false.)
  ix = species_id(word)
  if (ix == invalid$ .or. ix == ref_particle$ .or. ix == anti_ref_particle$) then
    call parser_error ('INVALID REFERENCE PARTICLE SPECIES: ' // word)
    return
  endif

  ele%ref_species = ix
  if (ele%key == def_parameter$) lat%param%particle = ix 

case ('PHOTON_TYPE')
  call get_switch (attrib_word, photon_type_name(1:), ix, err_flag, ele, delim, delim_found); if (err_flag) return
  lat%photon_type = ix   ! photon_type has been set.

case ('PTC_FRINGE_GEOMETRY')
  call get_switch (attrib_word, ptc_fringe_geometry_name(1:), ix, err_flag, ele, delim, delim_found); if (err_flag) return
  ele%value(ptc_fringe_geometry$) = ix

case ('PTC_INTEGRATION_TYPE')
  call get_switch (attrib_word, ptc_integration_type_name(1:), ele%ptc_integration_type, err_flag, ele, delim, delim_found); if (err_flag) return

case ('PTC_FIELD_GEOMETRY')
  call get_switch (attrib_word, ptc_field_geometry_name(1:), ix, err_flag, ele, delim, delim_found); if (err_flag) return
  ele%value(ptc_field_geometry$) = ix

case ('REF_ORIGIN')
  call get_switch (attrib_word, anchor_pt_name(1:), pele%ref_pt, err_flag, ele, delim, delim_found); if (err_flag) return

case ('REF_COORDS')
  call get_switch (attrib_word, ref_coords_name(1:), ix, err_flag, ele, delim, delim_found); if (err_flag) return
  if (ix == no_end$) then
    call parser_error ('"REF_COORDS = NO_END" NOW SHOULD BE "USER_SETS_LENGTH = T". PLEASE CHANGE.', level = s_warn$)
    ele%value(user_sets_length$) = 1
  else
    ele%value(ref_coords$) = ix
  endif

case ('REF_ORBIT_FOLLOWS')
  call get_switch (attrib_word, ref_orbit_follows_name(1:), ix, err_flag, ele, delim, delim_found); if (err_flag) return
  ele%value(ref_orbit_follows$) = ix

case ('SCALE_MULTIPOLES')
  call parser_get_logical (attrib_word, ele%scale_multipoles, ele%name, delim, delim_found, err_flag); if (err_flag) return

case ('SCATTER_METHOD')
  call get_switch (attrib_word, scatter_method_name(1:), ix, err_flag, ele, delim, delim_found); if (err_flag) return
  ele%value(scatter_method$) = ix

case ('SPATIAL_DISTRIBUTION')
  call get_switch (attrib_word, distribution_name(1:), ix, err_flag, ele, delim, delim_found); if (err_flag) return
  ele%value(spatial_distribution$) = ix

case ('SPECIES_OUT')
  call get_next_word (word, ix_word, ':,=(){}', delim, delim_found, .false.)
  ix = species_id(word)
  if (ix == invalid$ .or. ix == ref_particle$ .or. ix == anti_ref_particle$) then
    call parser_error ('INVALID SPECIES_OUT: ' // word)
    return
  endif
  ele%converter%species_out = ix

case ('SPECIES_STRONG')
  call get_next_word (word, ix_word, ':,=(){}', delim, delim_found, .false.)
  ix = species_id(word)
  if (ix == invalid$ .or. ix == ref_particle$ .or. ix == anti_ref_particle$) then
    call parser_error ('INVALID SPECIES_STRONG: ' // word)
    return
  endif
  ele%value(species_strong$) = ix

case ('SPIN_TRACKING_METHOD')
  if (attrib_word == 'BMAD_STANDARD') then
    call parser_error ('SPIN_TRACKING_METHOD = BMAD_STANDARD NOW NO LONGER VALID.', &
                     'PLEASE REPLACE WITH SPIN_TRACKING_METHOD = TRACKING.', &
                     'THIS PROGRAM WILL RUN NORMALLY...', level = s_warn$)
    attrib_word = 'TRACKING'
  endif
  call get_switch (attrib_word, spin_tracking_method_name(1:), switch, err_flag, ele, delim, delim_found)
  if (err_flag) return
  if (.not. valid_spin_tracking_method (ele, switch)) then
    if (hetero_list) then
      err_flag = .false.
    else
      call parser_error ('NOT A VALID SPIN_TRACKING_METHOD: ' // word, &
                         'FOR: ' // trim(ele%name), 'WHICH IS A: ' // key_name(ele%key))
    endif
    return
  endif
  ele%spin_tracking_method = switch

case ('TAYLOR_MAP_INCLUDES_OFFSETS')
  call parser_get_logical (attrib_word, ele%taylor_map_includes_offsets, ele%name, delim, delim_found, err_flag); if (err_flag) return

case ('TRACKING_METHOD')
  call get_switch (attrib_word, tracking_method_name(1:), switch, err_flag, ele, delim, delim_found)
  if (err_flag) return
  if (.not. valid_tracking_method (ele, not_set$, switch)) then
    if (hetero_list) then
      err_flag = .false.
    else
      call parser_error ('NOT A VALID TRACKING_METHOD: ' // bp_com%last_word, &
                         'FOR: ' // trim(ele%name), 'WHICH IS A: ' // key_name(ele%key))
    endif
    return
  endif
  ele%tracking_method = switch

case ('SPACE_CHARGE_METHOD')
  call get_switch (attrib_word, space_charge_method_name(1:), switch, err_flag, ele, delim, delim_found)
  if (err_flag) return
  ele%space_charge_method = switch

case ('VELOCITY_DISTRIBUTION')
  call get_switch (attrib_word, distribution_name(1:), ix, err_flag, ele, delim, delim_found); if (err_flag) return
  ele%value(velocity_distribution$) = ix

case ('WRAP_SUPERIMPOSE')
  call parser_get_logical (attrib_word, pele%wrap_superimpose, ele%name, delim, delim_found, err_flag); if (err_flag) return


!------------------------------------------------
case default   ! normal attribute

  if (ele%key == def_line$) then
    select case (attrib_word)
    case ('CBAT_11', 'CMAT_12', 'CMAT_21', 'CMAT_22', 'P0C', 'E_TOT', 'ETA_X', 'ETA_Y', &
          'ETAP_X', 'ETAP_Y', 'ALPHA_A', 'ALPHA_B', 'BETA_A', 'BETA_B', 'PHI_A', 'PHI_B')
      ele%value(inherit_from_fork$) = false$
    end select
  endif

  ! attrib_word = "x_limit" for example will generate an error here but this is not a true error.
  call pointer_to_attribute (ele, attrib_word, .true., a_ptr, err_flag, .false.)
  
  select case (attribute_type(attrib_word))
  case (is_logical$)
    if (associated (a_ptr%l)) then
      call parser_get_logical (trim(ele%name) // ' ' // attrib_word, a_ptr%l, ele%name, delim, delim_found, err_flag)
    else
      call get_logical_real (attrib_word, ele%value(ix_attrib), err_flag)
    endif
    if (err_flag) return

  case (is_integer$)
    if (associated (a_ptr%i)) then
      call parser_get_integer (a_ptr%i, word, ix_word, delim, delim_found, err_flag, trim(ele%name) // ' ' // attrib_word)
      call set_flags_for_changed_attribute (ele, a_ptr%i, set_dependent = (bp_com%parser_name == 'bmad_parser2'))
    else
      call parse_evaluate_value (trim(ele%name) // ' ' // word, ele%value(ix_attrib), lat, delim, delim_found, err_flag, ele = ele)
      call set_flags_for_changed_attribute (ele, ele%value(ix_attrib), set_dependent = (bp_com%parser_name == 'bmad_parser2'))
    endif
    if (err_flag) return
    

  case default
    call parse_evaluate_value (trim(ele%name) // ' ' // word, value, lat, delim, delim_found, err_flag, ele = ele)
    if (err_flag) return

    ! multipole attribute?
    if (ele%key == hybrid$ .and. is_attribute(ix_attrib, multipole$)) then
      ele%vec0(ix_attrib-a0$) = value
    elseif (ele%key == hybrid$ .and. is_attribute(ix_attrib, elec_multipole$)) then
      i = 1 + (ix_attrib - a0_elec$ - 1) / 6
      j = ix_attrib - a0_elec$ - 6 * (i - 1)
      ele%mat6(i,j) = value
    elseif (is_attribute(ix_attrib, multipole$) .and. attrib_word(1:4) /= 'CURV') then  
      if (.not. associated(ele%a_pole)) call multipole_init (ele, magnetic$)
      if (ix_attrib >= b0$) then
        ele%b_pole(ix_attrib-b0$) = value
      else
        ele%a_pole(ix_attrib-a0$) = value
      endif
    ! Electric multipole attribute
    elseif (is_attribute(ix_attrib, elec_multipole$)) then
      if (.not. associated(ele%a_pole_elec)) call multipole_init (ele, electric$)
      if (ix_attrib >= b0_elec$) then
        ele%b_pole_elec(ix_attrib-b0_elec$) = value
      else
        ele%a_pole_elec(ix_attrib-a0_elec$) = value
      endif
    !
    elseif (attrib_word == 'RAN_SEED') then
      bp_com%extra%ran_seed = nint(value)
      call ran_seed_put (bp_com%extra%ran_seed)  ! init random number generator
    elseif (attrib_word == 'APERTURE') then
      ele%value(x1_limit$) = value
      ele%value(x2_limit$) = value
      ele%value(y1_limit$) = value
      ele%value(y2_limit$) = value
    elseif (attrib_word == 'X_LIMIT') then
      ele%value(x1_limit$) = value
      ele%value(x2_limit$) = value
    elseif (attrib_word == 'Y_LIMIT') then
      ele%value(y1_limit$) = value
      ele%value(y2_limit$) = value
    else
      if (err_flag .or. .not. associated(a_ptr%r)) then
        call parser_error ('BAD ATTRIBUTE: ' // attrib_word, 'FOR ELEMENT: ' // ele%name)
        return
      endif
      a_ptr%r = value
      call set_flags_for_changed_attribute (ele, a_ptr, set_dependent = (bp_com%parser_name == 'bmad_parser2'))

      if (logic_option(.true., set_field_master)) then
        ix = len_trim(attrib_word)
        if (ix > 9 .and. index(attrib_word, '_GRADIENT') == ix-8) ele%field_master = .true.
        if (ix > 6 .and. index(attrib_word, '_FIELD') == ix-5) ele%field_master = .true.
        if (ix > 10 .and. index(attrib_word, '_FIELD_ERR') == ix-9) ele%field_master = .true.
        if (attrib_word(1:3) == 'BL_') ele%field_master = .true.
        if (ele%key == elseparator$ .and. attrib_word == 'VOLTAGE') ele%field_master = .true.
        if (ele%key == elseparator$ .and. attrib_word == 'E_FIELD') ele%field_master = .true.
      endif

      !

      select case (attrib_word)
      case ('CMAT_11', 'CMAT_12', 'CMAT_21', 'CMAT_22')
        coef = 1 - determinant(ele%c_mat)
        if (coef >= 0) ele%gamma_c = sqrt(coef)

<<<<<<< HEAD
      case ('ETAP_A'); ele%a%deta_ds = real_garbage$
      case ('ETAP_B'); ele%b%deta_ds = real_garbage$
      case ('ETAP_X'); ele%x%deta_ds = real_garbage$
      case ('ETAP_Y'); ele%y%deta_ds = real_garbage$
      case ('ETAP_Z'); ele%z%deta_ds = real_garbage$

      case ('DETA_A_DS'); ele%a%etap = real_garbage$
      case ('DETA_B_DS'); ele%b%etap = real_garbage$
      case ('DETA_X_DS'); ele%x%etap = real_garbage$
      case ('DETA_Y_DS'); ele%y%etap = real_garbage$
      case ('DETA_Z_DS'); ele%z%etap = real_garbage$
=======
      case ('ETAP_A'); ele%value(deta_ds_master$) = false$
      case ('ETAP_B'); ele%value(deta_ds_master$) = false$
      case ('ETAP_X'); ele%value(deta_ds_master$) = false$
      case ('ETAP_Y'); ele%value(deta_ds_master$) = false$
      case ('ETAP_Z'); ele%value(deta_ds_master$) = false$

      case ('DETA_A_DS'); ele%value(deta_ds_master$) = true$
      case ('DETA_B_DS'); ele%value(deta_ds_master$) = true$
      case ('DETA_X_DS'); ele%value(deta_ds_master$) = true$
      case ('DETA_Y_DS'); ele%value(deta_ds_master$) = true$
      case ('DETA_Z_DS'); ele%value(deta_ds_master$) = true$
>>>>>>> 2a350579

      case ('E_TOT')
        if (ele%key == def_parameter$) then
          lat%ele(0)%value(e_tot$) = value
          lat%ele(0)%value(p0c$) = -1
        else
          ele%value(p0c$) = -1
        endif

        branch => pointer_to_branch(ele%name, lat, parameter_is_branch0 = .true.)
        if (associated(branch)) then
          branch%ele(0)%value(e_tot$) = value
          call set_flags_for_changed_attribute (branch%ele(0), branch%ele(0)%value(e_tot$), &
                                                        set_dependent = (bp_com%parser_name == 'bmad_parser2'))
        endif

      case ('ENERGY')    ! Only in def_mad_beam
        lat%ele(0)%value(e_tot$) = 1d9 * value
        lat%ele(0)%value(p0c$) = -1

      case ('PARTICLE')
        if (ele%key == def_mad_beam$) then
          ele2 => lat%ele(ele%ix_ele+1)   ! Points to def_parameter element
          ele2%ref_species = ele%ref_species
        endif

      case ('P0C')
        if (ele%key == def_parameter$) then
          lat%ele(0)%value(p0c$) = value
          lat%ele(0)%value(e_tot$) = -1
        else
          ele%value(e_tot$) = -1
        endif

        branch => pointer_to_branch(ele%name, lat, parameter_is_branch0 = .true.)
        if (associated(branch)) then
          branch%ele(0)%value(p0c$) = value
          call set_flags_for_changed_attribute (branch%ele(0), branch%ele(0)%value(p0c$), &
                                                    set_dependent = (bp_com%parser_name == 'bmad_parser2'))
        endif

      case ('PC')    ! Only in def_mad_beam
        lat%ele(0)%value(p0c$) = 1d9 * value
        ele%value(e_tot$) = -1

      case ('LR_FREQ_SPREAD')
        call randomize_lr_wake_frequencies (ele, set_done)
        if (set_done) call bp_set_ran_status

      case ('N_PART')
        branch => pointer_to_branch(ele%name, lat, parameter_is_branch0 = .true.)
        if (associated(branch)) branch%param%n_part = value

      case ('RF_FREQUENCY')
        if (ele%key == rfcavity$) ele%value(harmon$) = 0
        ele%value(harmon_master$) = false$

      case ('HARMON')
        ele%value(rf_frequency$) = 0
        ele%value(harmon_master$) = true$

      end select       ! attrib_word

    endif

  end select  ! attribute_type(attrib_word)

end select

err_flag = .false.

!--------------------------------------------------------
contains

function parser_find_ele_for_attrib_transfer (attribute, word) result (target_ele)

type (ele_struct), pointer :: target_ele
integer n
character(*) attribute, word
character(40) word2

!

nullify(target_ele)

call get_next_word (word2, ix_word, '[],(){}', delim2, delim_found, call_check = .true.)
if (delim2 /= ']' .or. word2 /= attribute) then
  call parser_error ('BAD ' // attribute // ' CONSTRUCT')
  return
endif

if (.not. expect_this (' ', .false., .false., '', ele, delim, delim_found)) return
call lat_ele_locator (word, lat, eles, n, err_flag)

if (err_flag .or. n /= 1) then
  call parser_error ('LATTICE ELEMENT NOT FOUND: ' // word)
  return
endif

target_ele => eles(1)%ele

end function parser_find_ele_for_attrib_transfer

!--------------------------------------------------------
! contains

function attrib_free_problem (attrib_name) result (is_problem)

type (ele_attribute_struct) attrib_info
type (all_pointer_struct) a_ptr

character(*) attrib_name
logical is_problem, is_free

! Attributes may be definitely free, definitely dependent, or may be free or
! dependent depending upon the state of other element parameters.

! If not check_free then at least check if it is a dependent attribute.

is_problem = .false.

attrib_info = attribute_info(ele, attribute_index(ele, attrib_name))
if (attrib_info%state == dependent$) then
  if (.not. hetero_list) then
    call parser_error ('DEPENDENT ATTRIBUTE NOT FREE TO BE SET: ' // attrib_name, 'FOR: ' // ele%name)
  endif
  is_problem = .true.
  return
endif

if (logic_option(.false., check_free)) then
  is_free = attribute_free (ele, attrib_name, .false.)
  if (.not. is_free) then
    call pointer_to_attribute(ele, attrib_name, .true., a_ptr, err_flag, .false.)
    call set_flags_for_changed_attribute (ele, a_ptr%r, .true.)
  endif
endif

end function attrib_free_problem

!--------------------------------------------------------
! contains

subroutine get_logical_real (name, logic_real, err)

character(*) name
real(rp) logic_real
logical this_logical, err

!

call parser_get_logical (name, this_logical, ele%name, delim, delim_found, err)
if (err) return

if (this_logical) then
  logic_real = 1
else
  logic_real = 0
endif

err = .false.

end subroutine get_logical_real

end subroutine parser_set_attribute 

!-------------------------------------------------------------------------
!-------------------------------------------------------------------------
!-------------------------------------------------------------------------
!+
! This subroutine is used by bmad_parser and bmad_parser2.
! This subroutine is not intended for general use.
!-

subroutine get_called_file (delim, call_file, err)

implicit none

character(1) delim
character(*) call_file

integer ix_word, ix, n
logical delim_found, finished, err

!

err = .true.

if (delim /= ',')  call parser_error ('"CALL" NOT FOLLOWED BY COMMA', stop_here = .true.)
call get_next_word(call_file, ix_word, ':=,', delim, delim_found, .true.)

if (ix_word == 0) then
  call parser_error ('NOTHING AFTER "CALL"', stop_here = .true.)
  return
elseif (index('FILENAME', call_file(:ix_word)) /= 1) then
  call parser_error ('INVALID "CALL" COMMAND', stop_here = .true.)
  return
elseif (delim /= '=') then
  call parser_error ('NO "=" AFTER "FILENAME"', stop_here = .true.)
  return
endif

call get_next_word(call_file, ix_word, ',', delim, delim_found, .false.)
if (ix_word == 0) then
  call parser_error ('NO FILE NAME SPECIFIED', stop_here = .true.)
  return
endif

if (call_file(1:1) == '"') then
  call_file = call_file(2:)
  ix = index(call_file, '"')
  if (ix == 0 .or. ix /= len_trim(call_file)) then
    call parser_error ('MISSING DOUBLE QUOTE MARK (") FOR CALL STATEMENT', stop_here = .true.)
    return
  endif
  call_file(ix:ix) = ' '
endif

if (call_file(1:1) == "'") then
  call_file = call_file(2:)
  ix = index(call_file, "'")
  if (ix == 0 .or. ix /= len_trim(call_file)) then
    call parser_error ("MISSING SINGLE QUOTE MARK (') FOR CALL STATEMENT", stop_here = .true.)
    return
  endif
  call_file(ix:ix) = ' '
endif

call parser_file_stack ('push', call_file, finished, err) ! err gets set here

end subroutine get_called_file

!-------------------------------------------------------------------------
!-------------------------------------------------------------------------
!-------------------------------------------------------------------------
!+
! Subroutine add_this_taylor_term (ele, i_out, coef, expn) 
!
! Subroutine used by bmad_parser and bmad_parser2 to parse the input file.
! This subroutine is not intended for general use.
!-

subroutine add_this_taylor_term (ele, i_out, coef, expn)

implicit none

type (ele_struct), target :: ele
type (taylor_struct), pointer :: taylor

real(rp) coef
integer i, j, i_out, expn(6)

!

if (i_out >= 100) then
  i_out = i_out - 100
  taylor => ele%spin_taylor(i_out) 
else
  if (i_out < 1 .or. i_out > 6) then
    call parser_error ('"OUT" VALUE IN TAYLOR TERM NOT IN RANGE (1 - 6)', &
                  'FOR TAYLOR ELEMENT: ' // ele%name)
    return
  endif
  taylor => ele%taylor(i_out)
endif

call add_taylor_term (taylor, coef, expn, .true.)

end subroutine add_this_taylor_term

!-------------------------------------------------------------------------
!-------------------------------------------------------------------------
!-------------------------------------------------------------------------
!+
! Subroutine parser_call_check(word, ix_word, delim, delim_found, call_found, err_flag))
!
! Routine to check if there is a "call::XXX" construct in the input stream.
!-

subroutine parser_call_check(word, ix_word, delim, delim_found, call_found, err_flag)

implicit none

integer ix, ix_word

logical delim_found, call_found
logical, optional :: err_flag

character(*) word, delim
character(6) str
character(20) suffix
character(n_parse_line) line

!

word = ''
call_found = .false.
call string_trim(bp_com%parse_line, bp_com%parse_line, ix)
call str_upcase (str, bp_com%parse_line(1:6))
if (str /= 'CALL::') return

call_found = .true.
bp_com%parse_line = bp_com%parse_line(7:)
call word_read (bp_com%parse_line, ',} ',  line, ix_word, delim, delim_found, bp_com%parse_line)    
ix = str_last_in_set(line, '.')
suffix = ''
if (ix /= 0 .and. ix > len_trim(line)-10) suffix = line(ix:)

if (suffix == '.h5' .or. suffix == '.hdf5') then
  word = 'hdf5'
  bp_com%parse_line = trim(line) // delim // bp_com%parse_line  ! Put line back on parse line.
  return
elseif (suffix == '.bin') then
  word = 'binary'
  bp_com%parse_line = trim(line) // delim // bp_com%parse_line  ! Put line back on parse line.
  return
else
  bp_com%parse_line = delim // bp_com%parse_line  ! Put delim back on parse line.
  call parser_file_stack ('push_inline', line)
  if (bp_com%fatal_error_flag) then
    if (present(err_flag)) err_flag = .true.
    word = ''
    return
  endif
endif

end subroutine parser_call_check

!-------------------------------------------------------------------------
!-------------------------------------------------------------------------
!-------------------------------------------------------------------------
!+
! Subroutine get_next_word (word, ix_word, delim_list, delim, delim_found, upper_case_word, call_check, err_flag)
!
! Subroutine to get the next word from the input stream.
! This subroutine is used by bmad_parser and bmad_parser2.
! This subroutine is not intended for general use.
!
! Input:
!   word            -- Character(*): Word returned
!   delim_list      -- Character(*): List of valid delimiters
!   upper_case_word -- Logical, optional: if True then convert word to 
!                       upper case. Default is True.
!   call_check      -- Logical, optional: If present and True then check for 'call::<filename>' construct.
!                         Default is False.
!
! Output
!   ix_word     -- Integer: length of word argument
!   delim       -- Character(1): Actual delimiter found
!   delim_found -- Logical: Set true if a delimiter found. A delimiter
!                    may not be found if the end of the line is reached first.
!   err_flag    -- logical, optional: Set True if there is an error. False otherwise.
!-

subroutine get_next_word (word, ix_word, delim_list, delim, delim_found, upper_case_word, call_check, err_flag)

implicit none

integer ix_a, ix_word

character(*) word, delim_list, delim

integer n, ix, i0

logical delim_found, end_of_file, call_found
logical, optional :: upper_case_word, call_check, err_flag

character(2), parameter :: space = ' ' // achar(9)
character(n_parse_line) line

! Possible inline call...

if (present(err_flag)) err_flag = .false.

if (logic_option(.false., call_check)) then
  call parser_call_check(word, ix_word, delim, delim_found, call_found, err_flag)
  if (logic_option(.false., err_flag) .or. (call_found .and. (word == 'hdf5' .or. word == 'binary'))) return
endif

! Check for continuation character and, if found, then load more characters
! into the parse line from the lattice file. 
! If the input is not from a file then skip this.

if (bp_com%input_from_file) then 
  do
    n = len_trim(bp_com%parse_line)
    if (n == 0 .or. n > 90) exit
    i0 = max(str_first_not_in_set(bp_com%next_chunk, space), 1)

    if (bp_com%parse_line(n:n) == '&') then
      bp_com%parse_line(n:n) = ''
      call load_parse_line('continue', n, end_of_file, err_flag = err_flag); if (logic_option(.false., err_flag)) return

    elseif (index(',({[=', bp_com%parse_line(n:n)) /= 0 .or. bp_com%ios_this_chunk == 0 .or. &
                                                  index(',)}]=', bp_com%next_chunk(i0:i0)) /= 0) then
      call load_parse_line('continue', n+1, end_of_file, err_flag = err_flag); if (logic_option(.false., err_flag)) return


    else
      if (.not. bp_com%inline_call_active) exit
      ! If in an inline called file then make sure the rest of the file is blank and
      ! return to the calling file
      call load_parse_line('continue', n+1, end_of_file, err_flag = err_flag); if (logic_option(.false., err_flag)) return
      if (bp_com%parse_line(n+1:) /= '') then
        call string_trim (bp_com%parse_line(n+1:), line, ix)
        call str_upcase (line(1:10), line(1:10))
        if (line /= 'END_FILE') THEN
          call parser_error ('EXTRA STUFF IN FILE')
          if (present(err_flag)) err_flag = .true.
        endif
      endif
      bp_com%parse_line(n+1:) = ''
    endif

    if (end_of_file) call parser_file_stack ('pop')
  enddo
endif

! Get the first word in bp_com%parse_line

call word_read (bp_com%parse_line, delim_list, word, ix_word, delim, delim_found, bp_com%parse_line)

if (len(word) < ix_word) then
  call parser_error ('BAD WORD: ' // bp_com%parse_line)
  if (present(err_flag)) err_flag = .true.
  ix_word = len(word)
endif

if (present(upper_case_word)) then
  if (upper_case_word) call str_upcase (word, word)
else
  call str_upcase (word, word)
endif

! Note: "var := num" is old-style variable definition syntax.
! If delim is ":" and next char is "=" then use "=" as the delim

if (delim == ':' .and. index(delim_list, '=') /= 0 .and. bp_com%parse_line(1:1) == '=') then
  delim = '='
  bp_com%parse_line = bp_com%parse_line(2:)
endif

bp_com%last_word = word

end subroutine get_next_word

!-------------------------------------------------------------------------
!-------------------------------------------------------------------------
!-------------------------------------------------------------------------
!+
! Subroutine parser_file_stack (how, file_name_in, finished, err, open_file)
!
! Subroutine to keep track of the files that are opened for reading.
! This subroutine is used by bmad_parser and bmad_parser2.
! This subroutine is not intended for general use.
!-

subroutine parser_file_stack (how, file_name_in, finished, err, open_file)

implicit none

integer i, ix, ios, n, n_file
integer, pointer :: i_level
character(*) how
character(*), optional :: file_name_in
character(200) file_name, basename, file_name2

logical, optional :: finished, err, open_file
logical found_it, is_relative, valid, err_flag

! "Init" means init

i_level => bp_com%i_file_level
if (present(err)) err = .true.

if (how == 'init') then
  i_level = 0
  call fullfilename ('./', bp_com%file(0)%dir)
  if (present(err)) err = .false.
  if (.not. allocated(bp_com%lat_file_names)) allocate(bp_com%lat_file_names(100))
  bp_com%next_chunk = str_garbage$
  bp_com%inline_call_active = .false.
  return
endif

! "push" means open a file and put its name on the stack.

if (present(finished)) finished = .false.

select case (how)
case ('push', 'push_inline')

  i_level = i_level + 1    ! number of files currently open
  if (i_level > f_maxx) then
    call parser_error ('CALL NESTING GREATER THAN 20 LEVELS')
    if (global_com%exit_on_error) call err_exit
  endif

  bp_com%file(i_level)%input_line1_saved  = bp_com%input_line1
  bp_com%file(i_level)%input_line2_saved  = bp_com%input_line2
  bp_com%file(i_level)%rest_of_line_saved = bp_com%rest_of_line
  bp_com%input_line1  = ''
  bp_com%input_line2  = ''
  bp_com%rest_of_line = ''

  bp_com%file(i_level)%next_chunk_saved = bp_com%next_chunk
  bp_com%file(i_level)%ios_next_chunk_saved = bp_com%ios_next_chunk
  bp_com%file(i_level)%ios_this_chunk_saved = bp_com%ios_this_chunk
  bp_com%next_chunk = str_garbage$
  bp_com%ios_this_chunk = iostat_eor

  if (how == 'push_inline') then
    bp_com%file(i_level)%parse_line_saved = bp_com%parse_line
    bp_com%file(i_level)%last_char_in_parse_line_saved = bp_com%last_char_in_parse_line
    bp_com%file(i_level)%inline_call_active = .true.    
    bp_com%parse_line = '&'
    bp_com%inline_call_active = .true.
  endif

  bp_com%current_file => bp_com%file(i_level)

  if (i_level == 1) then   ! if we are just starting out then init some vars.
    bp_com%num_lat_files = 0           ! total number of files opened
    bp_com%error_flag = .false.  ! set to true on an error
    bp_com%current_file%full_name = ' '
    bp_com%input_line_meaningful = .false.
  endif

  call fullfilename (file_name_in, file_name2, valid)
  if (.not. valid) then
    call parser_error ('MALFORMED FILE NAME: ' // file_name_in, stop_here = .true.)
    if (global_com%exit_on_error) call err_exit
    do i = 1, i_level-1
      close (bp_com%file(i_level)%f_unit)
    enddo
    return
  endif

  ix = splitfilename (file_name2, bp_com%file(i_level)%dir, basename, is_relative)

  if (bp_com%use_local_lat_file) then
    inquire (file = basename, exist = found_it, name = file_name2)
    if (found_it) bp_com%file(i_level)%dir = bp_com%file(0)%dir
  else
    found_it = .false.
  endif

  if (is_relative .and. .not. found_it) then
    call append_subdirectory (trim(bp_com%file(i_level-1)%dir), bp_com%file(i_level)%dir, bp_com%file(i_level)%dir, err_flag)
    if (err_flag) call parser_error ('BAD DIRECTORY SYNTAX FOR: ' // file_name, stop_here = .true.)
    call append_subdirectory (bp_com%file(i_level-1)%dir, file_name2, file_name2, err_flag)
  endif

  inquire (file = file_name2, exist = found_it, name = file_name)

  bp_com%file(i_level)%full_name = file_name
  bp_com%file(i_level)%f_unit = lunget()

  ! Note: open_file will be False when the file is a binary file.

  if (logic_option(.true., open_file)) then
    open (bp_com%file(i_level)%f_unit, file = file_name, status = 'OLD', action = 'READ', iostat = ios)
    if (ios /= 0 .or. .not. found_it) then
      bp_com%current_file => bp_com%file(i_level-1)  ! For warning
      if (i_level == 1)  then !
        call parser_error ('UNABLE TO OPEN FILE: ' // file_name_in, &
                           '(FULL NAME: ' // trim(file_name) // ')', stop_here = .true.)
      else
        call parser_error ('UNABLE TO OPEN FILE: ' // file_name, &
                           'THIS FROM THE LOGICAL FILE NAME: ' // file_name_in, stop_here = .true.)
      endif
      do i = 1, i_level-1
        close (bp_com%file(i_level)%f_unit)
      enddo
      return
    endif
  endif

  bp_com%current_file%i_line = 0

  n = size(bp_com%lat_file_names)
  n_file = bp_com%num_lat_files + 1
  if (n < n_file) call re_allocate (bp_com%lat_file_names, n + 100)
  bp_com%num_lat_files = n_file
  inquire (file = file_name, name = bp_com%lat_file_names(n_file))

  ! Note: The same file may be validly called multiple times if it is an inline file.
  ! EG: A wall file called inline.
  ! Therefore the warning is disabled.

! "pop" means close the current file and pop its name off the stack

case ('pop')
  close (unit = bp_com%current_file%f_unit)
  i_level = i_level - 1
  if (i_level < 0) then
    call parser_error ('BAD "RETURN"')
    return
  elseif (i_level > 0) then
    bp_com%current_file => bp_com%file(i_level)
  else    ! i_level == 0
    if (present(finished)) finished = .true.
  endif

  bp_com%input_line1  = bp_com%file(i_level+1)%input_line1_saved
  bp_com%input_line2  = bp_com%file(i_level+1)%input_line2_saved
  bp_com%rest_of_line = bp_com%file(i_level+1)%rest_of_line_saved

  bp_com%next_chunk     = bp_com%file(i_level+1)%next_chunk_saved
  bp_com%ios_next_chunk = bp_com%file(i_level+1)%ios_next_chunk_saved

  if (bp_com%inline_call_active) then
    bp_com%parse_line = trim(bp_com%parse_line) // ' ' // bp_com%file(i_level+1)%parse_line_saved
    bp_com%last_char_in_parse_line = bp_com%file(i_level+1)%last_char_in_parse_line_saved
    bp_com%inline_call_active = bp_com%file(i_level+1)%inline_call_active
  endif

  bp_com%inline_call_active = .false.

! Programming error

case default
  call parser_error ('INTERNAL ERROR IN PARSER_FILE_STACK SUBROUTINE!')
  if (global_com%exit_on_error) call err_exit
end select

if (present(err)) err = .false.

end subroutine parser_file_stack

!-------------------------------------------------------------------------
!-------------------------------------------------------------------------
!-------------------------------------------------------------------------
!+
! Subroutine load_parse_line (action, ix_start, end_of_file, err_flag) 
!
! Subroutine to load characters from the input file.
! This subroutine is used by bmad_parser and bmad_parser2.
! This subroutine is not intended for general use.
!
! Input:
!   action        -- character(*): 'continue', 'new_command', or 'init'
!   ix_start      -- integer: Index in bp_com%parse_line string where to append stuff.
!
! Output:
!   end_of_file       -- logical: End of file reached?
!   err_flag          -- logical, optional: Set True if there is an error. False otherwise
!   bp_com%parse_line -- string to append to.
!-

recursive subroutine load_parse_line (action, ix_start, end_of_file, err_flag)

implicit none

integer ix_start, ix, n, ios, nn

character(*) action
character(n_parse_line) :: line
character(1) quote_mark, last_char
character(1), parameter :: tab = achar(9)

logical :: end_of_file, flush_this, has_blank
logical, optional :: err_flag

! action = 'init'

if (action == 'init') then
  bp_com%parse_line = ''
  bp_com%last_char_in_parse_line = ''
  bp_com%rest_of_line = ''
  bp_com%next_chunk = str_garbage$
  bp_com%ios_next_chunk = iostat_eor
  return
endif

!

ios = iostat_eor
end_of_file = .false.
flush_this = .false.
if (present(err_flag)) err_flag = .false.

! If 'new_command' then will need to flush lines that are part of the rest of the current command. 
! This will happen when there has been an error and the entire command was not parsed.

if (action == 'new_command' .and. bp_com%rest_of_line == '') then
  n = len_trim(bp_com%parse_line)
  if (n /= 0) then
    if (index (',+-*/({[=&', bp_com%parse_line(n:n)) /= 0) flush_this = .true.
  endif
endif

!

do
  ! Read a line or use bp_com%rest_of_line if it exists
  if (bp_com%rest_of_line /= '') then
    line = bp_com%rest_of_line
    bp_com%rest_of_line = ''

  else
    if (bp_com%next_chunk == str_garbage$) then
      ! With advance = 'no' an ios = 0 means that a full line has *not* been read.
      read (bp_com%current_file%f_unit, '(a)', iostat = bp_com%ios_next_chunk, &
                                                            advance = 'no') bp_com%next_chunk
      if (bp_com%ios_next_chunk == iostat_eor) then
        ! Nothing to do
      else
        bp_com%next_chunk = ''
      endif
    endif

    line = bp_com%next_chunk
    ios = bp_com%ios_next_chunk

    if (ios /= 0 .and. ios /= iostat_eor) then
      end_of_file = .true.
      if (bp_com%parse_line /= '' .and. .not. bp_com%inline_call_active) then
        call parser_error ('FILE ENDED BEFORE PARSING FINISHED', stop_here = .true.)
        if (present(err_flag)) err_flag = .true.
      endif
      bp_com%next_chunk = str_garbage$
      bp_com%ios_next_chunk = iostat_eor
      return
    elseif (ios > 0) then
      call parser_error ('ERROR READING INPUT LINE.', '[PERHAPS THE LINE HAS TOO MANY CHARACTERS.]', line)
      if (present(err_flag)) err_flag = .true.
      return
    endif
    read (bp_com%current_file%f_unit, '(a)', iostat = bp_com%ios_next_chunk, &
                                                    advance = 'no') bp_com%next_chunk
    if (bp_com%ios_next_chunk == iostat_eor) then
      ! Nothing to do
    elseif (bp_com%ios_next_chunk /= 0) then
      bp_com%next_chunk = ''
    endif
    bp_com%current_file%i_line = bp_com%current_file%i_line + 1
  endif

  ! %input_line1 and %input_line2 are for error messages if needed.
  ! Only the input string being parsed is saved in these lines.
  ! 'new_command' action means we are loading a new input string so start from scratch.
  ! 'continue' action means keep the existing input string.

  if (action == 'continue') then
    bp_com%input_line1 = bp_com%input_line2
    bp_com%input_line2 = line
    bp_com%line1_file_name = bp_com%line2_file_name
    write (bp_com%line2_file_name, '(2a, i0)') trim(bp_com%current_file%full_name), ':', bp_com%current_file%i_line
  elseif (action == 'new_command') then
    bp_com%input_line1 = ''
    bp_com%input_line2 = line
    bp_com%line1_file_name = ''
    write (bp_com%line2_file_name, '(2a, i0)') trim(bp_com%current_file%full_name), ':', bp_com%current_file%i_line
  else
    call parser_error ('INTERNAL ERROR #4: CALL HELP')
    if (present(err_flag)) err_flag = .true.
    if (global_com%exit_on_error) call err_exit
  endif

  ! Look for '!' or ';' except in quoted text.

  quote_mark = ''  
  do ix = 1, len_trim(line)
    select case (line(ix:ix))
    case ('"')
      if (ix == 1) then
        quote_mark = '"'
      elseif (line(ix-1:ix-1) /= '\' .and. quote_mark == '"') then !" 
        quote_mark = ''
      else
        quote_mark = '"'
      endif

    case ("'")
      if (ix == 1) then
        quote_mark = "'"
      elseif (line(ix-1:ix-1) /= '\' .and. quote_mark == "'") then !" 
        quote_mark = ''
      else
        quote_mark = "'"
      endif

    ! strip off comments
    case ('!')
      if (quote_mark /= '') cycle
      line = line(:ix-1)
      exit

    ! semi-colon delimiter means that we need to split the line
    ! and save the 2nd piece for the next time around.
    case (';')
      if (quote_mark /= '') cycle
      if (ix == 1) then
        call string_trim(line(ix+1:), bp_com%rest_of_line, n)
        line = ' '
      elseif (ix > 1) then
        call string_trim(line(ix+1:), bp_com%rest_of_line, n)
        line = line(:ix-1)
      else
        bp_com%rest_of_line = ''
      endif
      exit
    end select
  enddo

  ! if the command line is blank then go back for more input
  if (line /= '' .or. bp_com%rest_of_line /= '') exit
enddo

! now simply append the line to %parse_line starting at ix_start

nn = len(line)
last_char = line(nn:nn)
has_blank = (bp_com%last_char_in_parse_line == '' .or. line(1:1) == '')

line = adjustl(line)
call str_substitute (line)

if (len_trim(line) + ix_start > n_parse_line_extended) then
  call parser_error ('INPUT LINE HAS TOO MANY CHARACTERS:', line)
  if (present(err_flag)) err_flag = .true.
  return
endif

if (has_blank) then
  bp_com%parse_line(ix_start+1:) = line
else
  bp_com%parse_line(ix_start:) = line
endif

bp_com%last_char_in_parse_line = last_char
bp_com%ios_this_chunk = ios

! Flush this line if needed

if (flush_this) call load_parse_line (action, ix_start, end_of_file)

end subroutine load_parse_line

!-------------------------------------------------------------------------
!-------------------------------------------------------------------------
!-------------------------------------------------------------------------
!+
! Function evaluate_array_index (err_flag, delim_list1, word2, delim_list2, delim2) result (this_index)
!
! Function of evaluate the index of an array. Typically the text being parsed looks like:
!      "5) = ..."         or
!      "6).COMP = ..."
!
! Input:
!   delim_list1 -- Character(1): Delimitor after the integer. Normally ')'.
!   delim_list2 -- Character(*): Delimitor list to mark the end of word2. Normally '='.
!
! Output:
!   err_flag    -- Logical: Set True if there is an error. False otherwise.
!   word2       -- Character(*): Word found after delim1. Normally this should be blank.
!   delim2      -- Character(1): Actual delimitor found after word2.
!   this_index  -- Integer: Integer value
!-

function evaluate_array_index (err_flag, delim_list1, word2, delim_list2, delim2) result (this_index)

implicit none

character(*) delim_list1, word2, delim_list2, delim2
integer this_index, ix_word
character(1) delim
character(20) word
logical err_flag, delim_found


! Init

err_flag = .true.
this_index = -1

! Get integer

call get_next_word (word, ix_word, delim_list1, delim, delim_found)
if (.not. delim_found) return

if (.not. is_integer(word)) return
read (word, *) this_index

! Get word after integer

call get_next_word (word2, ix_word, delim_list2, delim2, delim_found)
if (delim_found) err_flag = .false.

end function evaluate_array_index

!-------------------------------------------------------------------------
!-------------------------------------------------------------------------
!-------------------------------------------------------------------------
!+
! Function evaluate_logical (word, iostat) result (this_logic)
!
! Function of convert a string into a logical value.
! Accepted possibilities are:
!   .TRUE.  .FALSE. 
!    TRUE    FALSE
!    T       F
!
! Input:
!   word   -- Character(*): Input string.
!
! Output:
!   this_logic -- Logical: Result.
!   iostat     -- Integer: Status: Returns 0 if conversion successful. 
!-

function evaluate_logical (word, iostat) result (this_logic)

implicit none

character(*), intent(in) :: word
character(len(word)+8) wd
logical this_logic
integer, intent(out) :: iostat
integer i

!

iostat = -1
this_logic = .false.  ! To avoid uninit compiler warnings.
if (word == '') return

call str_upcase(wd, word)

do i = 1, len(word)
  if (wd(i:i) == '') cycle

  if (wd(i:i+6) == '.TRUE. ' .or. wd(i:i+4) == 'TRUE ' .or. wd(i:i+1) == 'T ') then
    this_logic = .true.
    iostat = 0
  elseif (wd(i:i+7) == '.FALSE. ' .or. wd(i:i+5) == 'FALSE ' .or. wd(i:i+1) == 'F ') then
    this_logic = .false.
    iostat = 0
  endif
  return
enddo

end function evaluate_logical

!-------------------------------------------------------------------------
!-------------------------------------------------------------------------
!-------------------------------------------------------------------------
!-------------------------------------------------------------------------      
!+
! Subroutine parse_evaluate_value (err_str, value, lat, delim, delim_found, err_flag, end_delims, ele, string_out, string_in)
!
! This routine evaluates as a real number the characters at the beginning of bp_com%parse_line.
!
! This subroutine is used by bmad_parser and bmad_parser2.
! This subroutine is not intended for general use.
!
! Input:
!   err_str     -- character(*): String to print as part of error message if there is an error.
!   lat         -- lat_struct: 
!   end_delims  -- character(*), optional: List of delimiters that should be present after section of line used for evaluation.
!   ele         -- ele_struct, optional: Used to evaluat "%[...]" constructs.
!   string_in   -- character(*), optional: If present then use this string as input instead of reading from the lattice file.
!
! Output:
!   value       -- real(rp):
!   delim       -- character(1): Actual delimiter found. Set to blank is no delim found
!   delim_found -- logical: Set False if end-of-line found instead of a delimiter.
!   err_flag    -- logical: Set True if there is an error. False otherwise.
!   string_out  -- character(:), allocatable, optional: If present then parsed expression is returned but not evaluated.
!                   Useful for group and overlay control expressions.
!-

subroutine parse_evaluate_value (err_str, value, lat, delim, delim_found, err_flag, end_delims, ele, string_out, string_in)

use expression_mod

implicit none

type (lat_struct)  lat
type (expression_atom_struct), allocatable :: stk(:)
type (ele_struct), optional, target :: ele

real(rp) value

integer i, ix_word, ix_str, n_parens, n_stk

character(*) err_str
character(*), optional :: end_delims
character(*), optional :: string_in
character(:), allocatable, optional :: string_out
character(1) delim
character(:), allocatable :: str
character(100) err_str2
character(200) word, str_in

logical delim_found, ran_function_pending
logical err_flag, err, call_check

! Get string

if (present(string_in)) str_in = string_in
call_check = .true.
allocate(character(100):: str)
str = ''
ix_str = 0
n_parens = 0
err_flag = .true.

do
  ! Include "+-" as delims to avoid error with sub-expression exceeding 90 characters and with ending "&" continuation char.
  if (present(string_in)) then
    call word_read (str_in, '(),:}+-|', word, ix_word, delim, delim_found, str_in)
  else
    call get_next_word (word, ix_word, '(),:}+-|', delim, delim_found, upper_case_word = .false., call_check = call_check)
  endif
  call_check = .false.
  str = str(1:ix_str) // word
  ix_str = ix_str + ix_word
  if (.not. delim_found) exit

  select case (delim)
  case (',', ')')
    if (n_parens == 0) exit
  case (':', '|', '}')
    exit
  case default
    ! Nothing to do
  end select

  ix_str = ix_str + 1
  str(ix_str:ix_str) = delim
  if (delim == '(') n_parens = n_parens + 1
  if (delim == ')') n_parens = n_parens - 1
  if (n_parens < 0) then
    call parser_error ('CLOSING PARENS ")" FOUND WITHOUT MATCHING OPENING "(" PARENS.', 'FOR: ' // err_str)
    return
  endif

enddo

! Check Parens
if (n_parens /= 0) then
  call parser_error ('OPENING PARENS "(" FOUND WITHOUT MATCHING CLOSING ")" PARENS.', 'FOR: ' // err_str)
  return
endif

! Check that final delim matches.

if (present(end_delims)) then
  if (.not. delim_found) then
    call parser_error ('NO DELIMITOR AFTER STRING: ' // quote(str), 'FOR: ' // err_str)
    return
  elseif (index(end_delims, delim) == 0) then
    call parser_error ('BAD DELIMITOR: ' // quote(delim) // ' AFTER STRING: ' // quote(str), 'FOR: ' // err_str)
    return
  endif
endif

! If the string_out argument is present then just return the string for later evaluation

if (present(string_out)) then
  if (.not. allocated(string_out)) allocate(character(len(str)):: string_out)
  string_out = str
  err_flag = .false.
  return
endif

! If expression is just a number then evaluate and return

if (is_real(str)) then
  read (str, *) value
  err_flag = .false.
  return
endif

! Make a stack

call expression_string_to_stack(str, stk, n_stk,  err, err_str2)
if (err) then
  call parser_error (err_str2, 'FOR: ' // err_str)
  if (err_str2 == 'MALFORMED EXPRESSION') bp_com%parse_line = ''
  return
endif

do i = 1, n_stk
  select case (stk(i)%type)
  case (ran$, ran_gauss$)
    call bp_set_ran_status
  case (variable$)
    call word_to_value (stk(i)%name, lat, stk(i)%value, err, ele)
    if (err) return
  case (species_const$)
    stk(i)%value = species_id(stk(i)%name)
    if (stk(i)%value == invalid$) then
      call parser_error ('INVALID PARTICLE SPECIES: ' // stk(i)%name)
      return
    endif
  end select
enddo

! Evaluate

value = expression_stack_value (stk, err, err_str2)
if (err) then
  call parser_error (err_str2, 'IN EXPRESSION: ' // expression_stack_to_string(stk), 'FOR: ' // err_str)
endif

err_flag = .false.

end subroutine parse_evaluate_value

!-------------------------------------------------------------------------
!-------------------------------------------------------------------------
!-------------------------------------------------------------------------
!+
! This subroutine is used by bmad_parser and bmad_parser2.
! This subroutine is not intended for general use.
!-

subroutine word_to_value (word, lat, value, err_flag, ele)

implicit none

type (lat_struct), target ::  lat
type (ele_struct), optional, target :: ele
type (all_pointer_struct), allocatable :: ptr(:)
type (ele_pointer_struct), allocatable :: eles(:)
type (ele_attribute_struct) attrib_info

integer i, ix1, ix2, ix_word, ios, ix, n_loc, ix_attrib
integer i_const, ixm, ixm2
real(rp) value
real(rp), pointer :: v(:)
character(*) word
character(40) attrib_name, ele_name
character(80) var_name
logical err_flag, err

! Word may be something like "0>>3[k1]".

err_flag = .true.

! See if this is numeric

if (is_real(word, real_num = value)) then
  err_flag = .false.
  return
endif

! If not numeric...

ix_word = len_trim(word)
var_name = upcase(word)

! If word does not have a "[...]" then it must be a variable

ix1 = index(var_name, '[')
if (ix1 == 0) then
  call find_index (var_name, bp_com2%const%name, bp_com2%const%index, bp_com%i_const_tot, i)
  if (i == 0) then
    do i = 1, size(old_style_physical_const_list)
      if (var_name == upcase(old_style_physical_const_list(i)%name)) then
        call parser_error ('DEPRECATED OLD STYLE PHYSICAL CONSTANT: ' // old_style_physical_const_list(i)%name, &
                           'PLEASE REPLACE WITH: '// physical_const_list(i+24)%name, level = s_warn$)
        value = old_style_physical_const_list(i)%value
        err_flag = .false.
        return
      endif
    enddo

    if (bp_com%undefined_vars_evaluate_to_zero) then
      call parser_error ('VARIABLE USED BUT NOT YET DEFINED: ' // word, 'WILL TREAT AS ZERO.', level = s_warn$)
    else
      call parser_error ('VARIABLE USED BUT NOT YET DEFINED: ' // word)
      return
    endif
    value = 0
    err_flag = .false.
    ! To prevent multiple error messages define this variable.
    bp_com%i_const_tot = bp_com%i_const_tot + 1
    if (bp_com%i_const_tot > size(bp_com2%const%name)) call reallocate_bp_com_const()
    i_const = bp_com%i_const_tot
    bp_com2%const(i_const)%name = var_name
    bp_com2%const(i_const)%value = 0
    call find_index (var_name, bp_com2%const%name, bp_com2%const%index, i_const-1, ixm, ixm2)
    bp_com2%const(ixm2+1:i_const)%index = bp_com2%const(ixm2:i_const-1)%index
    bp_com2%const(ixm2)%index = i_const

  else
    value = bp_com2%const(i)%value
    err_flag = .false.
  endif

  return
endif

! Here if word does have a "[...]" then is a element attribute

ele_name = var_name(:ix1-1)    ! name of attribute

ix2 = index(var_name, ']')
attrib_name = var_name(ix1+1:ix2-1)

if (attrib_name == 'S' .and. bp_com%parser_name == 'bmad_parser') then
  call parser_error ('"S" ATTRIBUTE CAN ONLY BE USED WITH BMAD_PARSER2')
  return
endif

if (ele_name == '%') then
  if (present(ele)) then
    call re_allocate_eles(eles, 1)
    eles(1)%ele => ele
    err_flag = .false.
  else
    err_flag = .true.
    call parser_error ('"%[...]" CONSTRUCT USED IN EXPRESSION WHERE THERE IS NO ASSOCIATED LATTICE ELEMENT.')
    return
  endif
endif

! Apertures, etc.

select case (attrib_name)
case ('APERTURE', 'X_LIMIT', 'Y_LIMIT')
  if (ele_name /= '%') call lat_ele_locator (ele_name, lat, eles, n_loc, err_flag)

  if (.not. err_flag .and. size(eles) > 0) then
    v => eles(1)%ele%value
    if (attrib_name == 'APERTURE') then
      if (v(x1_limit$) /= v(x2_limit$) .or. v(x1_limit$) /= v(y1_limit$) .or. &
          v(x1_limit$) /= v(y2_limit$)) then
        err_flag = .true.
      else
        value = v(x1_limit$)
      endif
    elseif (attrib_name == 'X_LIMIT') then
      if (v(x1_limit$) /= v(x2_limit$)) then
        err_flag = .true.
      else
        value = v(x1_limit$)
      endif
    elseif (attrib_name == 'Y_LIMIT') then
      if (v(y1_limit$) /= v(y2_limit$)) then
        err_flag = .true.
      else
        value = v(y1_limit$)
      endif
    endif
  endif

  ! If size(eles) > 1 then there must be more than one element of the same name.

  if (.not. err_flag .and. size(eles) > 1) then
    do i = 2, size(eles)
      if (eles(i)%ele%value(x1_limit$) == eles(1)%ele%value(x1_limit$) .and. &
          eles(i)%ele%value(y1_limit$) == eles(1)%ele%value(y1_limit$)) cycle
      call parser_error (&
            'MULTIPLE ELEMENTS OF THE SAME NAME BUT WITH DIFFERENT ATTRIBUTE VALUES REFERENCED IN: ' // word)
      err_flag = .true.
      exit
    enddo
  endif

  return

! Everything else

case default
  if (ele_name == '%') then
    call re_allocate (ptr, 1)
    call pointer_to_attribute (ele, attrib_name, .false., ptr(1), err, .false., ix_attrib)
  else
    call pointers_to_attribute (lat, ele_name, attrib_name, .false., ptr, err, .false., eles, ix_attrib)
  endif

  if (err .or. size(ptr) == 0) then
    call parser_error('BAD ATTRIBUTE: ' // word)
    return
  elseif (associated(ptr(1)%r)) then
    value = ptr(1)%r
  elseif (associated(ptr(1)%i)) then
    value = ptr(1)%i
  else  ! Must
    call parser_error('ATTRIBUTE IS NOT REAL OR INTEGER: ' // word)
    return
  endif

  ! If this is bmad_parser, and not bmad_parser2, then dependent attributes have not been set and cannot
  ! be used.

  if (ix_attrib > 0 .and. associated(eles(1)%ele) .and. bp_com%parser_name == 'bmad_parser') then
    attrib_info = attribute_info (eles(1)%ele, ix_attrib)
    if (attrib_info%state == dependent$) then
      call parser_error ('DEPENDENT ATTRIBUTE IS NOT CALCULATED BEFORE LATTICE EXPANSION AND', &
                         'THEREFORE CANNOT BE USED BEFORE ANY EXPAND_LATTICE COMMAND: ' // word)
      return
    endif
  endif

  ! If size(ptr) > 1 then there must be more than one element of the same name.

  if (size(ptr) > 1) then
    do i = 2, size(ptr)
      if (ptr(i)%r /= ptr(1)%r) then
        call parser_error (&
              'MULTIPLE ELEMENTS OF THE SAME NAME BUT WITH DIFFERENT ATTRIBUTE VALUES REFERENCED IN: ' // word)
        return
      endif
    enddo
  endif

end select

err_flag = .false.

end subroutine word_to_value

!-------------------------------------------------------------------------
!-------------------------------------------------------------------------
!-------------------------------------------------------------------------
!+
! This subroutine is used by bmad_parser and bmad_parser2.
! This subroutine is not intended for general use.
!-

subroutine parser_add_constant (word, lat, redef_is_error)

implicit none

type (lat_struct) lat
type (expression_atom_struct), allocatable :: temp_const(:)
character(*) word
character(1) delim
real(rp) old_val
integer i, i_const, ixm, ixm2, n
logical delim_found, err_flag, redef_is_error

!

call find_index (word, bp_com2%const%name, bp_com2%const%index, bp_com%i_const_tot, i)
if (i /= 0) then
  old_val = bp_com2%const(i)%value
  call parse_evaluate_value (word, bp_com2%const(i)%value, lat, delim, delim_found, err_flag)

  if (redef_is_error) then
    if (bp_com2%const(i)%value == old_val) then
      call parser_error ('CONSTANTS ARE NOT ALLOWED TO BE REDEFINED: ' // word, &
                         'BUT SINCE OLD_VALUE = NEW_VALUE THIS IS ONLY A WARNING...', &
                         'USE "REDEF:" CONSTRUCT TO GET AROUND THIS (BUT NOT RECOMMENDED).', level = s_warn$)
    else
      call parser_error ('CONSTANTS ARE NOT ALLOWED TO BE REDEFINED: ' // word, &
                         'USE "REDEF:" CONSTRUCT TO GET AROUND THIS (BUT NOT RECOMMENDED).')
    endif
  endif

else
  bp_com%i_const_tot = bp_com%i_const_tot + 1
  if (bp_com%i_const_tot > size(bp_com2%const%name)) call reallocate_bp_com_const()
  i_const = bp_com%i_const_tot
  bp_com2%const(i_const)%name = word
  ! Reindex.
  call find_index (word, bp_com2%const%name, bp_com2%const%index, i_const-1, ixm, ixm2)
  bp_com2%const(ixm2+1:i_const)%index = bp_com2%const(ixm2:i_const-1)%index
  bp_com2%const(ixm2)%index = i_const
  ! Evaluate
  call parse_evaluate_value (bp_com2%const(i_const)%name, bp_com2%const(i_const)%value, lat, delim, delim_found, err_flag)
  ! Put in lat%constant(:) array
  n = 0
  if (allocated(lat%constant)) n = size(lat%constant)
  call move_alloc(lat%constant, temp_const)
  allocate (lat%constant(n+1))
  if (allocated(temp_const)) lat%constant(1:n) = temp_const
  lat%constant(n+1)%name = bp_com2%const(i_const)%name
  lat%constant(n+1)%value = bp_com2%const(i_const)%value
endif

!

if (.not. verify_valid_name(word, len_trim(word), .true.)) then
  call parser_error ('MALFORMED CONSTANT NAME: ' // word)
  return
endif

if (delim_found .and. .not. err_flag) call parser_error  &
                  ('EXTRA CHARACTERS ON RHS: ' // bp_com%parse_line,  &
                   'FOR CONSTANT: ' // bp_com2%const(i_const)%name)

end subroutine parser_add_constant

!-------------------------------------------------------------------------
!-------------------------------------------------------------------------
!-------------------------------------------------------------------------
!+
! This subroutine is used by bmad_parser and bmad_parser2.
! This subroutine is not intended for general use.
!-

subroutine bmad_parser_string_attribute_set (ele, attrib_name, delim, delim_found, pele, str_out)

implicit none

type (ele_struct)  ele
type (parser_ele_struct), optional :: pele

integer ix, ix_word, n

character(*) attrib_name
character(*), optional :: str_out
character(40)  word
character(1)   delim, str_end
character(200) type_name

logical delim_found, err

!

call string_trim(bp_com%parse_line, bp_com%parse_line, ix)

str_end = bp_com%parse_line(1:1)
if (str_end == '"' .or. str_end == "'") then
  bp_com%parse_line = bp_com%parse_line(2:)
  ix = index(bp_com%parse_line, str_end)
  if (ix == 0) then
    call parser_error ('MISSING ENDING QUOTE MARK FOR: ' // attrib_name,  &
                        'FOR ELEMENT: ' // ele%name)
    type_name = ' '
  else
    type_name = bp_com%parse_line(1:ix-1)
    bp_com%parse_line = bp_com%parse_line(ix+1:)
    call get_next_word (word, ix_word, ',=', delim, delim_found, .true.)
    if (ix_word /= 0) call parser_error ( &
              'EXTRA CHARACTERS FOUND AFTER VALUE OF: ' // attrib_name, &
              'I DO NOT UNDERSTAND: ' // word,  &
              'FOR ELEMENT: ' // ele%name)
  endif
else
  call get_next_word (type_name, ix_word, ',= ', delim, delim_found, .false.)
endif

!--------------

select case (attrib_name)
case ('ALIAS')
  ele%alias = type_name
case ('CRYSTAL_TYPE', 'MATERIAL_TYPE', 'PHYSICAL_SOURCE')
  ele%component_name = type_name
case ('DESCRIP')
  if (.not. associated(ele%descrip)) allocate (ele%descrip) 
  ele%descrip = type_name
case ('LATTICE')
  ele%branch%lat%lattice = type_name
case ('MACHINE')
  ele%branch%lat%machine = type_name
case ('LR_WAKE_FILE') 
  call parser_read_old_format_lr_wake (ele, type_name)
case ('MATERIAL', 'CLEAR_MATERIAL', 'OPAQUE_MATERIAL')
  str_out = type_name
case ('TO', 'TO_LINE', 'ORIGIN_ELE')
  ele%component_name = type_name
  call upcase_string (ele%component_name)
case ('TO_ELEMENT')
  pele%ele_name = type_name
  call upcase_string (pele%ele_name)
case ('SR_WAKE_FILE') 
  call parser_read_old_format_sr_wake (ele, type_name)
case ('TYPE')
  ele%type = type_name
case default
  call parser_error ('INTERNAL ERROR IN BMAD_PARSER_STRING_ATTRIBUTE_SET: I NEED HELP!')
  if (global_com%exit_on_error) call err_exit
end select

end subroutine bmad_parser_string_attribute_set

!-------------------------------------------------------------------------
!-------------------------------------------------------------------------
!-------------------------------------------------------------------------
!+
! Subroutine parser_read_sr_wake (ele, delim, delim_found, err_flag)
!
! Subroutine to read in a short-range wake field.
! This subroutine is used by bmad_parser and bmad_parser2.
!
! Input:
!   ele          -- Ele_struct: Element containing wake structure.
!
! Output:
!   ele -- Ele_struct: Element with wake information.
!     %wake%sr      -- Short-range wake potential.
!-
      
subroutine parser_read_sr_wake (ele, delim, delim_found, err_flag)

implicit none

type (ele_struct) ele
type (lat_struct), pointer :: lat
type (wake_sr_mode_struct), target :: trans(100), long(100)
type (wake_sr_mode_struct), pointer :: srm
type (wake_sr_z_struct), target :: z_wake(100)
type (wake_sr_z_struct), pointer :: srz
type (wake_sr_struct), pointer :: wake_sr

real(rp), allocatable :: table(:,:)
integer i, itrans, ilong, iz, ipt, ix_word

logical delim_found, err_flag, err

character(40) err_str, word, attrib_name
character(1) delim

! Init

if (.not. associated(ele%wake)) allocate (ele%wake)
if (.not. allocated(ele%wake%lr%mode)) allocate (ele%wake%lr%mode(0))
if (allocated(ele%wake%sr%long))  deallocate (ele%wake%sr%long)
if (allocated(ele%wake%sr%z)) deallocate (ele%wake%sr%z)

lat => ele%branch%lat
wake_sr => ele%wake%sr
trans = wake_sr_mode_struct()
long = wake_sr_mode_struct()
z_wake = wake_sr_z_struct(null(), null(), null(), not_set$, not_set$)
err_flag = .true.

! get data

itrans = 0
ilong = 0
iz = 0

do
  call get_next_word (attrib_name, ix_word, '{}=,()', delim, delim_found, call_check = .true.)
  if (.not. expect_this ('=', .true., .false., 'IN SR_WAKE DEFINITION', ele, delim, delim_found)) return

  select case (attrib_name)
  case ('Z_MAX')
    call parse_evaluate_value (err_str, wake_sr%z_max, lat, delim, delim_found, err_flag, ',}', ele);  if (err_flag) return
    if (delim == '}') exit
    cycle
  case ('Z_SCALE')
    call parse_evaluate_value (err_str, wake_sr%z_scale, lat, delim, delim_found, err_flag, ',}', ele);  if (err_flag) return
    if (delim == '}') exit
    cycle
  case ('AMP_SCALE')
    call parse_evaluate_value (err_str, wake_sr%amp_scale, lat, delim, delim_found, err_flag, ',}', ele);  if (err_flag) return
    if (delim == '}') exit
    cycle
  case ('SCALE_WITH_LENGTH')
    call parser_get_logical (attrib_name, wake_sr%scale_with_length, ele%name, delim, delim_found, err_flag);  if (err_flag) return
    if (.not. expect_one_of (',}', .true., ele%name, delim, delim_found)) return
    if (delim == '}') exit
    cycle
  case ('LONGITUDINAL')
    ilong = ilong + 1
    srm => long(ilong)
  case ('TRANSVERSE')
    itrans = itrans + 1
    srm => trans(itrans)
  case ('Z')
    iz = iz + 1
    srz => z_wake(iz)
  case default
    call parser_error ('UNKNOWN SR_WAKE COMPONENT: ' // attrib_name, 'FOR ELEMENT: ' // ele%name)
    return
  end select

  if (.not. expect_this ('{', .false., .false., 'AFTER "' // trim(attrib_name) // ' =" IN SR_WAKE DEFINITION', ele, delim, delim_found)) return
  err_str = trim(ele%name) // ' SR_WAKE ' // attrib_name

  if (attrib_name == 'Z') then
    do
      call get_next_word (attrib_name, ix_word, '{}=,()', delim, delim_found, call_check = .true.)
      if (.not. expect_this ('=', .true., .false., 'IN SR_WAKE Z DEFINITION', ele, delim, delim_found)) return

      select case (attrib_name)
      case ('W')
        if (.not. expect_this ('{', .false., .false., 'AFTER "' // trim(attrib_name) // ' =" IN SR_WAKE Z W DEFINITION', ele, delim, delim_found)) return
        if (.not. parse_real_matrix(lat, ele, trim(ele%name) // 'SR_WAKE Z W LIST', table, 3, delim, delim_found)) return
        ipt = size(table, 1)
        call reallocate_spline(srz%w, ipt)
        call reallocate_spline(srz%w_sum1, ipt)
        call reallocate_spline(srz%w_sum2, ipt)
        do i = 1, ipt-1
          srz%w(i) = create_a_spline(table(i,1:2), table(i+1,1:2), table(i,3), table(i+1,3))
        enddo

      case ('PLANE')
        call get_switch ('SR_WAKE Z PLANE', sr_z_plane_name, srz%plane, err, ele, delim, delim_found); if (err) return
      case ('POSITION_DEPENDENCE')
        call get_switch ('SR_WAKE Z POSITION_DEPENDENCE', sr_longitudinal_position_dep_name, srz%position_dependence, err_flag, ele, delim, delim_found)
        if (err_flag) return
      case default
        call parser_error ('UNKNOWN SR_WAKE Z COMPONENT: ' // attrib_name, 'FOR ELEMENT: ' // ele%name)
        return
      end select
    enddo

    if (.not. expect_one_of ('}', .true., ele%name, delim, delim_found)) return
    if (.not. expect_one_of (',}', .false., ele%name, delim, delim_found)) return
    if (delim == '}') exit

  else
    call parse_evaluate_value (err_str, srm%amp, lat, delim, delim_found, err_flag, ',', ele);  if (err_flag) return
    call parse_evaluate_value (err_str, srm%damp, lat, delim, delim_found, err_flag, ',', ele);  if (err_flag) return
    call parse_evaluate_value (err_str, srm%k, lat, delim, delim_found, err_flag, ',', ele);  if (err_flag) return
    call parse_evaluate_value (err_str, srm%phi, lat, delim, delim_found, err_flag, ',', ele);  if (err_flag) return
    if (attrib_name == 'LONGITUDINAL') then
      call get_switch ('POSITION_DEPENDENCE', sr_longitudinal_position_dep_name, srm%position_dependence, err_flag, ele, delim, delim_found)
    elseif (attrib_name == 'TRANSVERSE') then
      call get_switch ('POLARIZATION', sr_transverse_polarization_name, srm%polarization, err_flag, ele, delim, delim_found)
      if (.not. expect_one_of (',', .true., ele%name, delim, delim_found)) return
      call get_switch ('POSITION_DEPENDENCE', sr_transverse_position_dep_name, srm%position_dependence, err_flag, ele, delim, delim_found)
    endif
  endif

  if (.not. expect_one_of ('}', .true., ele%name, delim, delim_found)) return
  if (.not. expect_one_of (',}', .false., ele%name, delim, delim_found)) return
  if (delim == '}') exit
enddo

!

if (.not. expect_one_of (', ', .false., ele%name, delim, delim_found)) return

allocate (ele%wake%sr%z(iz))
ele%wake%sr%z = z_wake(1:iz)

allocate (ele%wake%sr%long(ilong))
ele%wake%sr%long = long(1:ilong)

allocate (ele%wake%sr%trans(itrans))
ele%wake%sr%trans = trans(1:itrans)

err_flag = .false.

end subroutine parser_read_sr_wake

!-------------------------------------------------------------------------
!-------------------------------------------------------------------------
!-------------------------------------------------------------------------
!+
! Subroutine parser_read_lr_wake (ele, delim, delim_found, err_flag)
!
! Subroutine to read in a long-range wake field from an external file.
! This subroutine is used by bmad_parser and bmad_parser2.
!
! Input:
!   ele          -- Ele_struct: Element containing wake structure.
!
! Output:
!   ele          -- Ele_struct: Element with wake information.
!     %wake%lr     -- Long-range wake.
!-
      
subroutine parser_read_lr_wake (ele, delim, delim_found, err_flag)

implicit none

type (ele_struct) ele
type (lat_struct), pointer :: lat
type (wake_lr_mode_struct), target :: lr_mode(100)
type (wake_lr_mode_struct), pointer :: lrm
type (wake_lr_struct), pointer :: wake_lr

integer iterm, ix_word

logical delim_found, err_flag, set_done

character(40) err_str, word, attrib_name
character(1) delim

! Init

if (.not. associated(ele%wake)) allocate (ele%wake)
if (.not. allocated(ele%wake%sr%z))  allocate (ele%wake%sr%z(0))
if (.not. allocated(ele%wake%sr%long))  allocate (ele%wake%sr%long(0))
if (.not. allocated(ele%wake%sr%trans)) allocate (ele%wake%sr%trans(0))
if (allocated(ele%wake%lr%mode)) deallocate (ele%wake%lr%mode)

lat => ele%branch%lat
wake_lr => ele%wake%lr
lr_mode = wake_lr_mode_struct()
err_flag = .true.

! get data

iterm = 0

do
  call get_next_word (attrib_name, ix_word, '{}=,()', delim, delim_found, call_check = .true.)
  if (.not. expect_this ('=', .true., .false., 'IN LR_WAKE DEFINITION', ele, delim, delim_found)) return

  select case (attrib_name)
  case ('AMP_SCALE')
    call parse_evaluate_value (err_str, wake_lr%amp_scale, lat, delim, delim_found, err_flag, ',}', ele);  if (err_flag) return
    if (delim == '}') exit
    cycle
  case ('TIME_SCALE')
    call parse_evaluate_value (err_str, wake_lr%time_scale, lat, delim, delim_found, err_flag, ',}', ele);  if (err_flag) return
    if (delim == '}') exit
    cycle
  case ('FREQ_SPREAD')
    call parse_evaluate_value (err_str, wake_lr%freq_spread, lat, delim, delim_found, err_flag, ',}', ele);  if (err_flag) return
    if (delim == '}') exit
    cycle
  case ('T_REF')
    call parse_evaluate_value (err_str, wake_lr%t_ref, lat, delim, delim_found, err_flag, ',}', ele);  if (err_flag) return
    if (delim == '}') exit
    cycle
  case ('SELF_WAKE_ON')
    call parser_get_logical (attrib_name, wake_lr%self_wake_on, ele%name, delim, delim_found, err_flag);  if (err_flag) return
    if (.not. expect_one_of (',}', .true., ele%name, delim, delim_found)) return
    if (delim == '}') exit
    cycle
  case ('MODE')
  case default
    call parser_error ('UNKNOWN LR_WAKE COMPONENT: ' // attrib_name, 'FOR ELEMENT: ' // ele%name)
    return
  end select

  if (.not. expect_this ('{', .false., .false., 'AFTER "MODE =" IN LR_WAKE DEFINITION', ele, delim, delim_found)) return
  iterm = iterm + 1
  lrm => lr_mode(iterm)

  err_str = trim(ele%name) // ' LR_WAKE MODE'
  call parse_evaluate_value (err_str, lrm%freq_in, lat, delim, delim_found, err_flag, ',', ele);  if (err_flag) return
  lrm%freq = lrm%freq_in
  call parse_evaluate_value (err_str, lrm%r_over_q, lat, delim, delim_found, err_flag, ',', ele);  if (err_flag) return
  call parse_evaluate_value (err_str, lrm%damp, lat, delim, delim_found, err_flag, ',', ele);  if (err_flag) return
  call parse_evaluate_value (err_str, lrm%phi, lat, delim, delim_found, err_flag, ',', ele);  if (err_flag) return

  call parser_get_integer (lrm%m, word, ix_word, delim, delim_found, err_flag, 'BAD LR_WAKE M MODE VALUE')

  if (.not. expect_this (',', .true., .false., 'AFTER M MODE VALUE', ele, delim, delim_found)) return
  call get_next_word (attrib_name, ix_word, ',{}=', delim, delim_found)
  if (index('UNPOLARIZED', trim(upcase(attrib_name))) == 1 .and. attrib_name /= '') then
    lrm%polarized = .false.
  else
    lrm%polarized = .true.
    bp_com%parse_line = trim(attrib_name) // delim // bp_com%parse_line
    call parse_evaluate_value (err_str, lrm%angle, lat, delim, delim_found, err_flag, ',}', ele);  if (err_flag) return
  endif

  if (delim == '}') then
    if (.not. expect_one_of (',}', .false., ele%name, delim, delim_found)) return
    if (delim == '}') exit
    cycle
  endif

  call parse_evaluate_value (err_str, lrm%b_sin, lat, delim, delim_found, err_flag, ',', ele);  if (err_flag) return
  call parse_evaluate_value (err_str, lrm%b_cos, lat, delim, delim_found, err_flag, ',', ele);  if (err_flag) return
  call parse_evaluate_value (err_str, lrm%a_sin, lat, delim, delim_found, err_flag, ',', ele);  if (err_flag) return
  call parse_evaluate_value (err_str, lrm%a_cos, lat, delim, delim_found, err_flag, '}', ele);  if (err_flag) return

  if (.not. expect_one_of (',}', .false., ele%name, delim, delim_found)) return
  if (delim == '}') exit
enddo

!

if (.not. expect_one_of (', ', .false., ele%name, delim, delim_found)) return

allocate (wake_lr%mode(iterm))
wake_lr%mode = lr_mode(1:iterm)

if (wake_lr%freq_spread /= 0) then
  call randomize_lr_wake_frequencies (ele, set_done)
  if (set_done) call bp_set_ran_status
endif

err_flag = .false.

end subroutine parser_read_lr_wake

!-------------------------------------------------------------------------
!-------------------------------------------------------------------------
!-------------------------------------------------------------------------
!+
! Subroutine parser_read_old_format_lr_wake (ele, lr_file_name)
!
! Subroutine to read in a long-range wake field from an external file.
! This subroutine is used by bmad_parser and bmad_parser2.
!
! Input:
!   ele          -- Ele_struct: Element containing wake structure.
!   lr_file_name -- Character(*):  Name of long-range wake field file.
!
! Output:
!   ele -- Ele_struct: Element with wake information.
!     %wake%lr%mode(:)       -- Long-range wake potential.
!-
      
subroutine parser_read_old_format_lr_wake (ele, lr_file_name)

implicit none

type lr_wake_input_struct
  real(rp) :: freq  = real_garbage$ ! Actual Frequency in Hz.
  real(rp) :: R_over_Q = 0          ! Strength in V/C/m^(2*m_mode).
  real(rp) :: Q = 0                 ! Quality factor.
  integer :: m = 0                  ! Mode order (1 = dipole, 2 = quad, etc.)
  character(16) :: angle = ''       ! polarization angle (radians/2pi).
  real(rp) :: b_sin = 0, b_cos = 0, a_sin = 0, a_cos = 0, t_ref = 0
end type

type (ele_struct) ele
type (lr_wake_input_struct) lr(500)
integer n_row, iu, i, j, ios
character(*) lr_file_name
character(200) full_file_name
logical set_done, finished, err

namelist / long_range_modes / lr

! Init

if (.not. associated(ele%wake))         allocate (ele%wake)
if (.not. allocated(ele%wake%sr%long))  allocate (ele%wake%sr%long(0))
if (.not. allocated(ele%wake%sr%trans)) allocate (ele%wake%sr%trans(0))
if (.not. allocated(ele%wake%sr%z))     allocate (ele%wake%sr%z(0))
if (allocated(ele%wake%lr%mode)) deallocate (ele%wake%lr%mode)

! get data

call parser_file_stack ('push', lr_file_name, finished, err)
if (err) return
iu = bp_com%current_file%f_unit

ele%wake%lr%file = lr_file_name

lr = lr_wake_input_struct()
read (iu, nml = long_range_modes, iostat = ios)
call parser_file_stack ('pop')

if (ios > 0 .or. lr(1)%freq == -1) then
  call parser_error ('CANNOT READ LONG_RANGE_MODES NAMELIST FOR ELEMENT: ' // ele%name, & 
                'FROM FILE: '// full_file_name)
  return
endif

! Transfer info to ele structure.

n_row = count(lr%freq /= real_garbage$)
allocate (ele%wake%lr%mode(n_row))
j = 0
do i = 1, size(lr)
  if (lr(i)%freq == real_garbage$) cycle
  if (lr(i)%freq == 0) lr(i)%freq = -1

  j = j + 1
  ele%wake%lr%mode(j)%freq_in   = lr(i)%freq
  ele%wake%lr%mode(j)%freq      = lr(i)%freq
  ele%wake%lr%mode(j)%r_over_q  = lr(i)%r_over_q
  ele%wake%lr%mode(j)%phi       = 0
  ele%wake%lr%mode(j)%Q         = lr(i)%Q
  ele%wake%lr%mode(j)%m         = lr(i)%m
  ele%wake%lr%mode(j)%b_sin     = lr(i)%b_sin
  ele%wake%lr%mode(j)%b_cos     = lr(i)%b_cos
  ele%wake%lr%mode(j)%a_sin     = lr(i)%a_sin
  ele%wake%lr%mode(j)%a_cos     = lr(i)%a_cos

  call downcase_string(lr(i)%angle)
  if (lr(i)%angle == '') then
    call parser_error ('LONG_RANGE_MODE ANGLE IS MISSING. MUST BE NUMBER OR "UNPOLARIZED"', & 
                  'FOR ELEMENT: ' // ele%name, &
                  'IN FILE: ' // full_file_name)
    cycle
  endif

  if (index('unpolarized', trim(lr(j)%angle)) == 1) then
    ele%wake%lr%mode(j)%polarized = .false.
    ele%wake%lr%mode(j)%angle     = 0
  else
    ele%wake%lr%mode(j)%polarized = .true.
    read (lr(j)%angle, *, iostat = ios) ele%wake%lr%mode(j)%angle
    if (ios /= 0) then
      call parser_error ('BAD LONG_RANGE_MODE ANGLE.', &
                    'FOR ELEMENT: ' // ele%name, &
                    'IN FILE: ' // full_file_name)
      cycle
    endif
  endif
enddo

call randomize_lr_wake_frequencies (ele, set_done)
if (set_done) call bp_set_ran_status

end subroutine parser_read_old_format_lr_wake

!-------------------------------------------------------------------------
!-------------------------------------------------------------------------
!-------------------------------------------------------------------------
!+
! Subroutine parser_read_old_format_sr_wake (ele, sr_file_name)
!
! Subroutine to read in a short-range wake field from an external file.
! This subroutine is used by bmad_parser and bmad_parser2.
!
! Input:
!   ele          -- Ele_struct: Element containing wake structure.
!   sr_file_name -- Character(*):  Name of short-range wake field file.
!
! Output:
!   ele -- Ele_struct: Element with wake information.
!     %wake%sr%table(:)       -- Short-range wake potential.
!     %wake%sr%long(:)  -- Short-range wake potential.
!     %wake%sr%trans(:) -- Short-range wake potential.
!-

subroutine parser_read_old_format_sr_wake (ele, sr_file_name)

implicit none

type (ele_struct) ele
type (wake_sr_mode_struct), target :: longitudinal(100), transverse(100)
type (wake_sr_mode_struct), pointer :: sr(:), sr1

real(rp) z_max
integer n, j, iu, ios, ix, i, ixx

character(*) sr_file_name
character(140) line, line_in
character(200) full_file_name

logical in_namelist, finished, err

character(16), parameter :: old_sr_position_dependence_name(3) = [character(16):: 'none', 'linear_leading', 'linear_trailing']

! init

if (.not. associated(ele%wake))   allocate (ele%wake)
if (.not. allocated(ele%wake%lr%mode)) allocate (ele%wake%lr%mode(0))
if (allocated(ele%wake%sr%long))  deallocate (ele%wake%sr%long)
if (allocated(ele%wake%sr%trans)) deallocate (ele%wake%sr%trans)
if (allocated(ele%wake%sr%z))     deallocate (ele%wake%sr%z)
allocate(ele%wake%sr%z(0))

! Open file

ele%wake%sr%file = sr_file_name
call parser_file_stack ('push', sr_file_name, finished, err)
if (err) return
iu = bp_com%current_file%f_unit

! Get data

longitudinal = wake_sr_mode_struct()
longitudinal%phi = real_garbage$

transverse = wake_sr_mode_struct()
transverse%phi = real_garbage$

z_max = real_garbage$
in_namelist = .false.

do
  read (iu, '(a)', iostat = ios) line_in
  if (ios /= 0) then
    call parser_error ('END OF FILE REACHED BEFORE SHORT_RANGE_MODES NAMELIST PARSED.', &
                       'FROM FILE: ' // full_file_name, 'FOR ELEMENT: ' // ele%name)
    return
  endif

  line = line_in
  ix = index(line, '!')
  if (ix /= 0) line = line(1:ix-1)
  call string_trim(line, line, ixx)
  if (ixx == 0) cycle
  call downcase_string (line) 

  if (in_namelist) then
    if (line(1:1) == '/') exit
  else
    if (line == '&short_range_modes') then
      in_namelist = .true.
      cycle
    endif
  endif

  if (line(1:12) == 'longitudinal') then
    call string_trim(line(13:), line, ixx)
    sr => longitudinal
    if (.not. get_this_sr1 (sr, sr1)) return
    sr1%position_dependence = none$    ! Default
    sr1%polarization = none$             ! Default

    if (.not. expect_equal_sign()) return
    if (.not. get_this_param (sr1%amp)) return
    if (.not. get_this_param (sr1%damp)) return
    if (.not. get_this_param (sr1%k)) return
    if (.not. get_this_param (sr1%phi)) return
    if (.not. get_this_switch (sr1%polarization, sr_transverse_polarization_name)) return
    if (.not. get_this_switch (sr1%position_dependence, old_sr_position_dependence_name)) return
    if (.not. expect_nothing ()) return

  elseif (line(1:10) == 'transverse') then
    call string_trim(line(11:), line, ixx)
    sr => transverse
    if (.not. get_this_sr1 (sr, sr1)) return
    sr1%position_dependence = leading$     ! Default

    if (.not. expect_equal_sign()) return
    if (.not. get_this_param (sr1%amp)) return
    if (.not. get_this_param (sr1%damp)) return
    if (.not. get_this_param (sr1%k)) return
    if (.not. get_this_param (sr1%phi)) return
    if (.not. get_this_switch (sr1%polarization, sr_transverse_polarization_name)) return
    if (.not. get_this_switch (sr1%position_dependence, old_sr_position_dependence_name)) return
    if (.not. expect_nothing ()) return

  elseif (line(1:ixx) == 'z_max') then
    call string_trim(line(ixx+1:), line, ixx)
    if (.not. expect_equal_sign()) return
    if (.not. get_this_param (z_max)) return
    if (.not. expect_nothing ()) return

  else
    call parser_error ('BAD PARAMETER NAME IN SHORT_RANGE_MODES NAMELIST: ' // line_in, &
                       '(MUST BE "LONGITUDINAL", "TRANSVERSE", OR "Z_MAX")', &
                       'FROM FILE: ' // full_file_name, 'FOR ELEMENT: ' // ele%name)
    return
  endif
enddo

call parser_file_stack ('pop')

! Put data in element

n = count(longitudinal%phi /= real_garbage$)
allocate (ele%wake%sr%long(n))
ele%wake%sr%long = longitudinal(1:n)
if (any(longitudinal(1:n)%phi == real_garbage$)) call parser_error ( &
    'JUMBLED INDEX FOR LONGITUDINAL SHORT_RANGE_MODES FROM FILE: ' // full_file_name, &
    'FOR ELEMENT: ' // ele%name)

do i = 1, n
  sr1 => ele%wake%sr%long(i)
  if (sr1%polarization == none$ .and. sr1%position_dependence == none$) then
    sr1%position_dependence = none$
  elseif (sr1%polarization == x_polarization$ .and. sr1%position_dependence == leading$) then
    sr1%position_dependence = x_leading$
  elseif (sr1%polarization == x_polarization$ .and. sr1%position_dependence == trailing$) then
    sr1%position_dependence = x_trailing$
  elseif (sr1%polarization == y_polarization$ .and. sr1%position_dependence == leading$) then
    sr1%position_dependence = y_leading$
  elseif (sr1%polarization == y_polarization$ .and. sr1%position_dependence == trailing$) then
    sr1%position_dependence = y_trailing$
  else
    call parser_error ('MISMATCHED POLARIZATION AND POSITION_DEPENDENCE FOR SHORT-RANG WAKE LONGITUDINAL MODE.', &
                       'FOR MODE WITH INDEX \i0\ OF ELEMENT: ' // ele%name, &
                       'FROM FILE: ' // full_file_name, i_array = [i])
  endif
enddo

n = count(transverse%phi /= real_garbage$)
allocate (ele%wake%sr%trans(n))
ele%wake%sr%trans = transverse(1:n)
if (any(transverse(1:n)%phi == real_garbage$)) call parser_error ( &
    'JUMBLED INDEX FOR TRANSVERSE SHORT_RANGE_MODES FROM FILE: ' // full_file_name, &
    'FOR ELEMENT: ' // ele%name)

ele%wake%sr%long%phi  = ele%wake%sr%long%phi / twopi
ele%wake%sr%trans%phi = ele%wake%sr%trans%phi / twopi

ele%wake%sr%z_max = z_max
if (z_max == real_garbage$) call parser_error ( &
    'Z_MAX NOT SET FOR SHORT_RANGE_MODES FROM FILE: ' // full_file_name, &
    'FOR ELEMENT: ' // ele%name)

!-------------------------------------------------------------------------
contains

function expect_equal_sign () result (is_ok)

logical is_ok

is_ok = .false.

if (line(1:1) /= '=') then
  call parser_error ('MISING "=" SIGN IN SHORT_RANGE_MODES NAMELIST: ' // line_in, &
                     'FROM FILE: ' // full_file_name, 'FOR ELEMENT: ' // ele%name)
  return
endif

call string_trim(line(2:), line, ixx)
is_ok = .true.

end function expect_equal_sign

!-------------------------------------------------------------------------
! contains

function get_this_sr1 (sr, sr1) result (is_ok)

type (wake_sr_mode_struct), pointer :: sr(:), sr1
integer ixp, ios, n
logical is_ok


!
is_ok = .false.

if (line(1:1) /= '(') then
  call parser_error ('MISING "(" IN SHORT_RANGE_MODES NAMELIST: ' // line_in, &
                     'FROM FILE: ' // full_file_name, 'FOR ELEMENT: ' // ele%name)
  return
endif

ixp = index(line, ')') 
if (ixp == 0) then
  call parser_error ('MISING "(" IN SHORT_RANGE_MODES NAMELIST: ' // line_in, &
                     'FROM FILE: ' // full_file_name, 'FOR ELEMENT: ' // ele%name)
  return
endif

read(line(2:ixp-1), *, iostat = ios) n
if (ios /= 0 .or. n < 1 .or. n > size(sr)) then
  call parser_error ('BAD WAKE MODE INDEX IN SHORT_RANGE_MODES NAMELIST: ' // line_in, &
                     'FROM FILE: ' // full_file_name, 'FOR ELEMENT: ' // ele%name)
  return
endif

call string_trim (line(ixp+1:), line, ixx)
sr1 => sr(n)

is_ok = .true.

end function get_this_sr1

!-------------------------------------------------------------------------
! contains

function get_this_param (param) result (is_ok)

real(rp) param
integer ios
logical is_ok

!

is_ok = .false.

if (ixx == 0) then
  call parser_error ('MISING NUMBER IN SHORT_RANGE_MODES NAMELIST: ' // line_in, &
                     'FROM FILE: ' // full_file_name, 'FOR ELEMENT: ' // ele%name)
  return
endif

read (line(1:ixx), *, iostat = ios) param

if (ios /= 0) then
  call parser_error ('MALFORMED NUMBER IN SHORT_RANGE_MODES NAMELIST: ' // line_in, &
                     'FROM FILE: ' // full_file_name, 'FOR ELEMENT: ' // ele%name)
  return
endif

call string_trim(line(ixx+1:), line, ixx)

is_ok = .true.

end function get_this_param

!-------------------------------------------------------------------------
! contains

function get_this_switch (switch, names) result (is_ok)

integer switch, ix
character(*) :: names(:)
logical is_ok

is_ok = .false.

if (ixx == 0) then
  is_ok = .true.
  return
endif

call match_word (line(1:ixx), names, switch)

if (switch < 1) then
  call parser_error ('BAD SWITCH NAME IN SHORT_RANGE_MODES NAMELIST: ' // line_in, &
                     'FROM FILE: ' // full_file_name, 'FOR ELEMENT: ' // ele%name)
  return
endif

call string_trim(line(ixx+1:), line, ixx)

is_ok = .true.

end function get_this_switch

!-------------------------------------------------------------------------
! contains

function expect_nothing () result (is_ok)

logical is_ok

is_ok = .false.

if (line /= '') then    
  call parser_error ('EXTRA STUFF ON LINE: ' // line_in, &
                     'FROM FILE: ' // full_file_name, 'FOR ELEMENT: ' // ele%name)
  return
endif


is_ok = .true.

end function expect_nothing

end subroutine parser_read_old_format_sr_wake

!-------------------------------------------------------------------------
!-------------------------------------------------------------------------
!-------------------------------------------------------------------------
!+
! Subroutine get_list_of_names (ele, err_str, delim, delim_found)
!
! This subroutine is used by bmad_parser and bmad_parser2.
! This subroutine is not intended for general use.
!-
      
subroutine get_list_of_names (ele, err_str, name_list, delim, delim_found, err_flag)

implicit none

type (ele_struct)  ele

character(*) err_str
character(*), allocatable :: name_list(:)
character(1) delim
character(40) word

integer ix_word, n_name 

logical delim_found, curly_parens_found, err_flag

! Opening "}" is optional if there is only one word

err_flag = .true.

call get_next_word (word, ix_word, '{,}()', delim, delim_found, .true.)
curly_parens_found = (delim == '{')
if (curly_parens_found .and. ix_word /= 0) then
  call parser_error ('ERROR PARSING: ' // err_str, 'FOUND STUFF BEFORE OPENING "{"')
  return
endif

if (curly_parens_found) call get_next_word (word, ix_word, '{,}()', delim, delim_found, .true.)

n_name = 0
call re_allocate (name_list, 10)

do
  n_name = n_name + 1
  if (n_name > size(name_list)) call re_allocate(name_list, n_name+10)
  name_list(n_name) = word

  if ((delim == '}' .and. .not. curly_parens_found) .or. (.not. delim_found .and. curly_parens_found)) then
    call parser_error ('ERROR PARSING: ' // err_str, 'MISMATCHED {} BRACES')
    return
  endif

  if (delim_found .and. delim /= '}' .and. delim /= ',') then
    call parser_error ('ERROR PARSING: ' // err_str, 'MALFORMED STATEMENT')
    return
  endif

  if (delim == '}' .or. .not. curly_parens_found) then 
    if (delim == '}') call get_next_word (word, ix_word, ',=:', delim, delim_found, .true.)
    exit
  endif

  call get_next_word (word, ix_word, '{,}()', delim, delim_found, .true.)
enddo

call re_allocate(name_list, n_name)
err_flag = .false.

end subroutine get_list_of_names

!-------------------------------------------------------------------------
!-------------------------------------------------------------------------
!-------------------------------------------------------------------------
!+
! Subroutine get_overlay_group_names (ele, lat, pele, delim, delim_found, is_control_var_list, err_flag, names)
!
! This subroutine is used by bmad_parser and bmad_parser2.
! This subroutine is not intended for general use.
!
! Input:
!   is_control_var_list   -- logical: If True then parsing "var = {...}" list.
!                                     If False then parsing "group/overlay/girder = {...}" list.
!-
      
subroutine get_overlay_group_names (ele, lat, pele, delim, delim_found, is_control_var_list, err_flag, names_out)

implicit none

type my_knot_struct
  real(rp), allocatable :: y(:)
end type

type (ele_struct)  ele
type (parser_ele_struct), target :: pele
type (lat_struct)  lat
type (parser_controller_struct), pointer :: pc
type (var_length_string_struct), allocatable :: expression(:), etemp(:)
type (my_knot_struct), allocatable :: knot(:), ktemp(:)

real(rp) value

integer ix_word, ix, n_slave, i, j, k, n, i_last

character(*), allocatable, optional :: names_out(:)  ! Only used for feedback elements
character(1) delim
character(40) word_in, word
character(40), allocatable :: name(:), attrib_name(:)
character(200) err_str

logical :: is_control_var_list, err_flag
logical delim_found, err, end_of_file, ele_names_only

!

err_flag = .true.
allocate (name(40), attrib_name(40), expression(40), knot(40))

call get_next_word (word_in, ix_word, '{,}', delim, delim_found, .true.)
if (delim /= '{' .or. ix_word /= 0) then
  if (ele%key == feedback$) then   ! For feedback elements "{ }" brackets are optional.
    call re_allocate(names_out, 1)
    names_out = word_in
    err_flag = .false.
  else
    call parser_error  ('BAD SYNTAX FOR ' // trim(upcase(control_name(ele%lord_status))), &
                        'EXPECTING A "{" AFTER "=")', 'FOR ELEMENT: ' // ele%name)
  endif
  return
endif

ele_names_only = (is_control_var_list .or. ele%key == girder$)

! loop over all names in "{...}" list

n_slave = 0
do 
  call get_next_word (word_in, ix_word, '{,}/:=', delim, delim_found, .true.)
  if (bp_com%parse_line(1:1) == ':') then   ! Element is something like "rfcavity::*" in which case the break is in the wrong place
    bp_com%parse_line = bp_com%parse_line(2:)
    call get_next_word (word, ix, '{,}/:=', delim, delim_found, .true.)
    word_in = trim(word_in) // '::' // word
    ix_word = ix_word + 2 + ix
  endif

  if (delim == ':' .and. ele%key == girder$) pele%is_range = .true.

  ! A variable list may be empty for rampers using expressions with ran() or ran_gauss().
  ! In this case, create a variable named NULL.

  if (word_in == '' .and. delim == '}' .and. n_slave == 0 .and. is_control_var_list) word_in = 'NULL'

  n_slave = n_slave + 1
  n = size(name)
  if (n_slave > n) then
    call re_allocate(name, 2*n_slave)
    call re_allocate(attrib_name, 2*n_slave)
    call move_alloc(expression, etemp)
    allocate (expression(2*n_slave))
    expression(1:n) = etemp
    call move_alloc(knot, ktemp)
    allocate(knot(2*n_slave))
    knot(1:n) = ktemp
  endif

  word = word_in
  allocate(character(1):: expression(n_slave)%str)
  expression(n_slave)%str = ''

  j = index(word, '[')
  if (j > 0) then
    k = index(word, ']')
    if (k <= j+1) then
      call parser_error ('BAD ATTRIBUTE SYNTAX: ' // word_in, 'FOR: ' // ele%name)
      return
    elseif (word(k+1:) /= '') then
      call parser_error ('MALFORMED SLAVE NAME: ' // word_in, 'FOR: ' // ele%name)
      return
    endif
    attrib_name(n_slave) = word(j+1:k-1)
    word = word(:j-1)
  else
    attrib_name(n_slave) = blank_name$
  endif

  name(n_slave) = word
  if (.not. verify_valid_name(word, len_trim(word), .true., .true.)) then
    call parser_error ('MALFORMED CONTROLLER SLAVE NAME: ' // word)
    return
  endif


  if (word == '') then
    if (is_control_var_list) then
      call parser_error ('VARIABLE NAME MISSING WHEN PARSING LORD: ' // ele%name)
      return
    else
      !! call parser_error ('No slave elements defined for lord: ' // ele%name, level = s_warn$)
      n_slave = n_slave - 1
    endif
  endif

  ! If ele_names_only = True then evaluating "var = {...}" construct or is a girder.
  ! In this case, there are no expressions

  bp_com%parse_line = adjustl(bp_com%parse_line)

  if (delim == '/' .or. (delim == ':' .and. ele%key /= girder$)) then

    ! Not expecting this delim if ele_names_only
    if (ele_names_only) then
      call parser_error ('BAD VAR = {...} CONSTRUCT.', 'FOR: ' // ele%name)
      return


    ! If a list of knot y-values
    elseif (bp_com%parse_line(1:1) == '{') then   ! y_knot array
      if (.not. parse_real_list2 (lat, 'ERROR PARSING Y KNOT POINTS FOR: ' // ele%name, knot(n_slave)%y, n, delim, delim_found, 10, '{', ',', '}')) return
      if (.not. expect_one_of ('},', .false., ele%name, delim, delim_found)) return
      call re_allocate(knot(n_slave)%y, n)

    ! Parse expression
    else
      ! Just parse and not evaluate.
      call parse_evaluate_value (trim(ele%name), value, lat, delim, delim_found, err, ',}', ele, expression(n_slave)%str)
      if (err) then
        call parser_error ('BAD EXPRESSION: ' // word_in,  'FOR ELEMENT: ' // ele%name)
        return
      endif
    endif
  endif

  ! Forgive extra comma before "}" as in "{... q01[k1]:v,}, var = ..."
  if (delim == ',') then
    call string_trim(bp_com%parse_line, bp_com%parse_line, ix)
    if (bp_com%parse_line(1:1) == '}') then
      delim = '}'
      bp_com%parse_line = bp_com%parse_line(2:)
    endif
  endif

  if (delim == '}') then
    call get_next_word (word, ix_word, ',=:', delim, delim_found, .true.)
    exit
  elseif (delim /= ',' .and. .not. (delim == ':' .and. ele%key == girder$)) then
    call parser_error ('MALFORMED DEFINITION OF SLAVE: ' // word_in, 'FOR CONTROLLER: ' // ele%name)
    return
  endif
                        
enddo

!

if (ele%key == feedback$) then
  call re_allocate(names_out, n_slave)
  names_out = name(1:n_slave)
  err_flag = .false.
  return
endif

!

if (is_control_var_list) then
  ! Note: ele%control is already allocated
  allocate(ele%control%var(n_slave))
  ele%control%var%name = name(1:n_slave)
  err_flag = .false.
  return
endif

!

if (ele%lord_status /= girder_lord$) allocate(ele%control)
allocate (pele%control(n_slave))
pele%control%name = name(1:n_slave)
pele%control%attrib_name = attrib_name(1:n_slave)
i_last = -1

if (ele%lord_status /= girder_lord$) then
  do i = 1, n_slave
    pc => pele%control(i)

    if (expression(i)%str == '' .and. .not. allocated(knot(i)%y)) then  ! Use default which is derived from last slave.
      if (i_last == -1) then
        expression(i)%str = '1'
      else
        knot(i)%y = knot(i_last)%y
      endif
    endif

    if (allocated(knot(i)%y)) then
      i_last = i
      pc%y_knot = knot(i)%y
    else        ! Expression string to stack
      i_last = -1
      call expression_string_to_stack (expression(i)%str, pc%stack, pc%n_stk, err, err_str)
      if (err) then
        call parser_error (err_str, 'FOR ELEMENT: ' // ele%name, 'EXPRESSION: ' // trim(expression(i)%str))
        return
      endif
    endif
  enddo
endif

err_flag = .false.

end subroutine get_overlay_group_names

!-------------------------------------------------------------------------
!-------------------------------------------------------------------------
!-------------------------------------------------------------------------
!+
! Function verify_valid_name (name, ix_name, pure_name, include_wild) result (is_valid)
!
! Routine to check if a name is well formed. Examples:
!   "0>>Q0"                           -- Invalid (will only be valid after lattice expansion).
!   "Q1##1"                           -- Invalid (double hash not accepted).
!   "Q2A_C.\7#"                       -- Pure name (no "[", "]", "(", ")", "%" characters present).
!   "Q3[GRID_FIELD(1)%FIELD_SCALE]"   -- Valid but not a pure name.
!   "RFCAVITY::*"                     -- Valid if include_wild = True.
!
! This subroutine is used by bmad_parser and bmad_parser2.
! This subroutine is not intended for general use.
!
!
! Input:
!   name          -- character(*): Name(1:ix_name) is the string to check.
!   ix_name       -- integer: Number of characters in the name.
!   pure_name     -- logical, optional: If True, reject names that contain "[", "]", "(", ")", "%" characters.
!                     Default is False.
!   include_wild  -- logical, optional: Name can include wild card characters and additionally type prefixes
!                     like "QUAD::". Default is False.
!
! Output:
!   is_valid      -- logical: True if name is well formed. False otherwise.   
!-

function verify_valid_name (name, ix_name, pure_name, include_wild) result (is_valid)

implicit none

integer i, ix_name, ix1, ix2

character(*) name
character(*), parameter :: p_letters = 'ZZZ\ABCDEFGHIJKLMNOPQRSTUVWXYZ' 
character(*), parameter :: p_valid_chars = 'ZZZ\ABCDEFGHIJKLMNOPQRSTUVWXYZ0123456789_[]().#%'
character(*), parameter :: p_pure_chars  = 'ZZZ\ABCDEFGHIJKLMNOPQRSTUVWXYZ0123456789_.#'

character(len(p_letters)) :: letters
character(len(p_valid_chars)) :: valid_chars
character(len(p_pure_chars)) :: pure_chars

character(1), parameter :: tab = achar(9)

logical, optional :: pure_name, include_wild
logical OK, is_valid

! Check for blank spaces

is_valid = .false.

do i = 1, min(ix_name, len(name))
  if (name(i:i) == ' ' .or. name(i:i) == tab) then
    call parser_error  ('NO DELIMITER BETWEEN NAMES: ' // name)
    return
  endif
enddo

! Check for name too long

if (ix_name > len(name)) then
   call parser_error ('NAME TOO LONG: ' // name)
   ix_name = len(name)      ! chop name
  return
endif

! Check for name too short

if (ix_name == 0) then
  call parser_error ('BLANK NAME')
  return
endif

! Check for invalid characters in name.
! Example valid: "Q1[GRID_FIELD(1)%FIELD_SCALE]"

letters = p_letters
valid_chars = p_valid_chars
pure_chars = p_pure_chars

if (logic_option(.false., include_wild)) then
  letters(1:3) = '*%:'
  valid_chars(1:3) = '*%:'
  pure_chars(1:3) = '*%:'
endif

OK = .true.
if (index(letters, name(1:1)) == 0) OK = .false.

if (logic_option(.false., pure_name)) then
  do i = 1, ix_name
    if (index(pure_chars, name(i:i)) == 0) OK = .false.
  enddo
else
  do i = 1, ix_name
    if (index(valid_chars, name(i:i)) == 0) OK = .false.
  enddo
endif

if (.not. OK) then
  call parser_error ('INVALID NAME: UNRECOGNIZED CHARACTERS IN: ' // name)
  return
endif

! Check for non-matched "(" ")" pairs

ix1 = index(name, '(')
ix2 = index(name, ')')
if (ix1 /= 0 .or. ix2 /= 0) then
  if (ix1 == 0) then
    call parser_error ('UNMATCHED PARENTHESIS: ' // name)
    return
  endif
  if (ix2 <= ix1+1) then
    call parser_error  ('INVALID: REVERSED PARENTHESES: ' // name)
    return
  endif
  if (index(name(ix1+1:), '(') /= 0 .or. index(name(ix2+1:), ')') /=  0) then
    call parser_error ('INVALID: BAD PARENTHESES: ' // name)
    return
  endif
endif

! Check for non matched "[" "]" pairs

ix1 = index(name, '[')
ix2 = index(name, ']')

if (ix1 /= 0 .or. ix2 /= 0) then
  if (ix1 == 0) then 
    call parser_error ('UNMATCHED BRACKET: ' // name)
    return
  endif

  if (ix2 <= ix1+1) then
    call parser_error  ('INVALID: REVERSED BRACKETS: ' // name)
    return
  endif

  if (index(name(ix1+1:), '[') /= 0 .or. index(name(ix2+1:), ']') /=  0) then
    call parser_error ('INVALID: BAD BRACKETS: ' // name)
    return
  endif

  if (ix2 /= len(name)) then
    if (name(ix2+1:ix2+1) /= ' ') then
      call parser_error  ('INVALID: SOMETHING AFTER CLOSING "]" BRACKET: ' // name)
      return
    endif
  endif

endif

! check for more than 40 characters

if ((ix1 == 0 .and. ix_name > 40) .or. (ix1 > 41 .or. ix2 - ix1 > 41)) then
  call parser_error ('NAME HAS > 40 CHARACTERS: ' // name)
  return
endif

is_valid = .true.

end function verify_valid_name

!-------------------------------------------------------------------------
!-------------------------------------------------------------------------
!-------------------------------------------------------------------------
!+
! Subroutine parser_error (what1, what2, what3, what4, seq, pele, stop_here, level, r_array, i_array)
!
! Routine to print an error message generated when parsing a lattice.
!
! This subroutine is used by bmad_parser and bmad_parser2.
! This subroutine is not intended for general use.
!
! Input:
!   what1       -- character(*): First line in error message.
!   what2       -- character(*), optional: Second line in error message.
!   what3       -- character(*), optional: Third line in error message.
!   what4       -- character(*), optional: Fourth line in error message.
!   seq         -- seq_struct, optional: Used when error is generated during reading of a lattice file.
!                     Contains information such as file name, and line number where error was detected.
!   pele        -- parser_ele_struct, optional: Used when error is associated with a lattice element.
!                     Contains information on the lattice element.
!   stop_here   -- logical, optional: If present and True then immediately stop. Used with severe errors.
!   level       -- integer, optional: Possibilities are:
!                     s_error$   -- Parser error (default). At end parser error argument will be set True.
!                     s_warn$    -- Warning level.
!                     s_info$    -- Informational message to be printed.
!   r_array(:)  -- real(rp), optional: Real numbers to be encoded in error message. See out_io doc.
!   i_array(:)  -- integer, optional: Integer numbers to be encoded in error message. See out_io doc.
!-

subroutine parser_error (what1, what2, what3, what4, seq, pele, stop_here, level, r_array, i_array)

implicit none

type (seq_struct), optional :: seq
type (parser_ele_struct), optional :: pele

character(*) what1
character(*), optional :: what2, what3, what4
character(160) lines(12)
character(16), parameter :: r_name = 'parser_error'
real(rp), optional :: r_array(:)
integer, optional :: level
integer nl, err_level
integer, optional :: i_array(:)
logical, optional :: stop_here

! bp_com%error_flag is a common logical used so program will stop at end of parsing

err_level = integer_option(s_error$, level)

if (bp_com%print_err) then

  nl = 0

  if (bp_com%parser_name == '') then
    select case (err_level)
    case (s_info$)
      nl=nl+1; lines(nl) = 'Note: ' // trim(what1)
    case (s_warn$)
      nl=nl+1; lines(nl) = 'WARNING: ' // trim(what1)
    case (s_error$)
      nl=nl+1; lines(nl) = 'ERROR: ' // trim(what1)
    end select

  else
    select case (err_level)
    case (s_info$)
      nl=nl+1; lines(nl) = 'Note from: ' // trim(bp_com%parser_name) // ': ' // trim(what1)
    case (s_warn$)
      nl=nl+1; lines(nl) = 'WARNING IN ' // trim(bp_com%parser_name) // ': ' // trim(what1)
    case (s_error$)
      nl=nl+1; lines(nl) = 'ERROR IN ' // trim(bp_com%parser_name) // ': ' // trim(what1)
    end select
  endif

  if (present(what2)) then
    nl=nl+1; lines(nl) = '     ' // trim(what2)
    if (lines(nl) == '') nl = nl - 1 
  endif

  if (present(what3)) then
    nl=nl+1; lines(nl) = '     ' // trim(what3)
    if (lines(nl) == '') nl = nl - 1 
  endif

  if (present(what4)) then
    nl=nl+1; lines(nl) = '     ' // trim(what4)
    if (lines(nl) == '') nl = nl - 1 
  endif

  ! If bp_com%num_lat_files = 0 then no parser init has been done

  if (bp_com%num_lat_files /= 0) then
    if (present(seq)) then
      nl=nl+1; lines(nl) = '      IN FILE: ' // trim(seq%file_name)
      nl=nl+1; write (lines(nl), '(a, i0)') '      AT LINE: ', seq%ix_file_line
    elseif (bp_com%current_file%full_name /= '') then
      if (bp_com%input_line_meaningful) then
        nl=nl+1; lines(nl) = '      IN FILE: ' // trim(bp_com%current_file%full_name)
        nl=nl+1; write (lines(nl), '(a, i0)') '      AT OR BEFORE LINE: ', bp_com%current_file%i_line
      else
        if (bp_com%i_file_level > 1) then
          nl=nl+1; lines(nl) = '     IN FILE: ' // trim(bp_com%file(bp_com%i_file_level)%full_name)
        endif
        nl=nl+1; lines(nl) = '     ROOT FILE: ' // trim(bp_com%file(1)%full_name)
      endif
    endif

    if (bp_com%input_line_meaningful) then
      if (len_trim(bp_com%input_line1) /= 0) then
        nl=nl+1; lines(nl) = '     ' // trim(bp_com%input_line1)
      endif
      if (len_trim(bp_com%input_line2) /= 0) then
        nl=nl+1; lines(nl) = '     ' // trim(bp_com%input_line2)
      endif
    endif

    if (present(pele)) then
      nl=nl+1; lines(nl) = '      ELEMENT DEFINED IN FILE: ' // trim(pele%lat_file)
      nl=nl+1; write (lines(nl), '(a, i0)') '      AT LINE: ', pele%ix_line_in_file
    endif
  endif

  nl=nl+1; lines(nl) = ''

  call out_io (err_level, r_name, lines(1:nl), r_array = r_array, i_array = i_array, insert_tag_line = .false.)

endif

! Warnings do not result in bp_com%error_flag being set. Just no digested file is generated.

if (err_level == s_warn$) then
  bp_com%write_digested = .false.
elseif (err_level == s_error$) then
  bp_com%error_flag = .true.
  if (logic_option(.false., stop_here)) then
    if (global_com%exit_on_error) stop
    bp_com%fatal_error_flag = .true.
  endif
endif

end subroutine parser_error

!-------------------------------------------------------------------------
!-------------------------------------------------------------------------
!-------------------------------------------------------------------------
!+
! This subroutine is used by bmad_parser and bmad_parser2.
! This subroutine is not intended for general use.
!-

subroutine add_this_multipass (lat, m_slaves, lord_in)

implicit none

type (lat_struct), target :: lat
type (ele_struct), pointer :: slave, lord, slave2, lord2, ele
type (ele_struct), optional :: lord_in
type (branch_struct), pointer :: branch
type (lat_ele_loc_struct) m_slaves(:)

integer i, j, k, n, i1, ix, ixc, ixic, ix_lord, ixb, ixb2, ix_n
integer n_multipass, ic, ix_l1, ix_l0, ix_pass, n_links, lmax
integer, allocatable :: indx(:)

character(40) base_name
character(40), allocatable :: names(:)
character(100) slave2_name

! Make sure that all slaves are of the same lord/slave status

slave => pointer_to_ele (lat, m_slaves(1))
do i = 2, size(m_slaves)
  slave2 => pointer_to_ele (lat, m_slaves(i))

  if (slave2%lord_status /= slave%lord_status) then
    ele => slave
    if (slave2%lord_status == super_lord$) ele => slave2
    if (ele%lord_status == super_lord$) then
      call parser_error ('A SUPERPOSITION IN A MULTIPASS REGION HAS CAUSED A CONFLICT NEAR ELEMENT: ' // ele%name)
    else
      call parser_error ('MULTIPASS SETUP ERROR. PLEASE REPORT.')
    endif
    return
  endif

  if (slave2%slave_status /= slave%slave_status) then
    ele => slave
    if (slave2%slave_status == super_slave$) ele => slave2
    if (ele%slave_status == super_slave$) then
      ele => pointer_to_lord(ele, 1)
      call parser_error ('A SUPERPOSITION IN A MULTIPASS REGION HAS CAUSED A CONFLICT NEAR ELEMENT: ' // ele%name)
    else
      call parser_error ('MULTIPASS SETUP ERROR. PLEASE REPORT.')
    endif
    return
  endif
enddo

! Count slaves.
! If n_multi > lat%n_ele_track we are looking at cloning a super_lord which should not happen.

n_multipass = size(m_slaves)


! Old: If n_multi = 1 then, to symplify the lattice, do not create a lord.
! 7/2023: Ran into a problem where a multipass bend with 1 slave had p0c set but, since no lord was being created,
! p0c was ignored and this throw off the calc for dg/db_field. So now always create a lord.
! In the future, if wanted, can revise code to remove the lord but this must be done after all bookkeeping is finished.

!!! if (n_multipass == 1) return

! setup multipass_lord

call new_control (lat, ix_lord)
lord => lat%ele(ix_lord)

if (present(lord_in)) then
  lord = lord_in   ! Use lord_in as template
else
  lord = pointer_to_ele(lat, m_slaves(1))  ! Set attributes equal to first slave.
endif

call set_ele_name(lord, lord%name)
lord%logic = .false.  ! So parser_add_superimpose will not try to use as ref ele.
lord%lord_status = multipass_lord$
lord%n_slave = 0
lord%ix1_slave = 0
call add_lattice_control_structs (lord, n_add_slave = n_multipass)

! Multipass_lord does not have reference energy or s_position or map bookkeeping. 

lord%bookkeeping_state%ref_energy = ok$   
lord%bookkeeping_state%s_position = ok$   
lord%bookkeeping_state%mat6       = ok$   

! A multipass lord defaults to multipass_ref_energy = first_pass if neither multipass_ref_energy, p0c and e_tot are not set.

if (lord%value(p0c$) == 0 .and. lord%value(e_tot$) == 0) then
  lord%value(multipass_ref_energy$) = first_pass$
else
  lord%value(multipass_ref_energy$) = user_set$ 
endif

! Setup bookkeeping between lord and slaves

do i = 1, n_multipass
  slave => pointer_to_ele (lat, m_slaves(i))
  ixc = i + lord%ix1_slave - 1
  lat%control(ixc)%lord%ix_ele = ix_lord
  lat%control(ixc)%slave = lat_ele_loc_struct(slave%ix_ele, slave%ix_branch)
  if (slave%n_lord /= 0) then
    call parser_error ('INTERNAL ERROR: CONFUSED MULTIPASS SETUP.', 'PLEASE GET EXPERT HELP!')
    if (global_com%exit_on_error) call err_exit
  endif
  call set_ele_name (slave, trim(slave%name) // '\' // int_str(i))   ! '
  call add_lattice_control_structs (slave, n_add_lord = 1)
  slave%slave_status = multipass_slave$
  ixic = slave%ic1_lord
  lat%ic(ixic) = ixc
  ! If slave is a super_lord then create the appropriate super_slave names

  allocate (names(slave%n_slave), indx(slave%n_slave))
  do j = 1, slave%n_slave
    if (slave%orientation == 1) then
      slave2 => pointer_to_slave(slave, j)
    else
      slave2 => pointer_to_slave(slave, slave%n_slave+1-j)
    endif

    slave2_name = ''
    lmax = len(slave2%name) - 2
    do k = 1, slave2%n_lord
      lord2 => pointer_to_lord(slave2, k)
      if (lord2%n_lord > 0) lord2 => pointer_to_lord(lord2, 1)
      slave2_name = trim(slave2_name) // trim(lord2%name) // '\'     ! '
      if (len_trim(slave2_name) > lmax) exit
    enddo
    if (len_trim(slave2_name) > lmax) slave2_name = slave2_name(1:lmax) // '\ '
    call set_ele_name (slave2, trim(slave2_name) // int_str(i))
    

    names(j) = slave2_name
  enddo

  ! If a name is not unique then add "#NNN" suffix
  call indexer(names, indx)
  j = 0
  outer_loop: do 
    j = j + 1
    if (j >= slave%n_slave) exit
    if (names(indx(j)) /= names(indx(j+1))) cycle  ! Is unique name
    do i1 = 0, slave%n_slave
      if (j + i1 > slave%n_slave) exit outer_loop
      if (names(indx(j)) /= names(indx(j+i1))) then
        j = j + i1
        exit
      endif

      if (slave%orientation == 1) then
        slave2 => pointer_to_slave(slave, indx(j+i1))
      else
        slave2 => pointer_to_slave(slave, slave%n_slave+1-indx(j+i1))
      endif
      call set_ele_name (slave2, trim(slave2%name) // '#' // int_str(i1+1))
    enddo
  enddo outer_loop

  deallocate(names, indx)

enddo

!

call control_bookkeeper (lat, lord)

end subroutine add_this_multipass

!-------------------------------------------------------------------------
!-------------------------------------------------------------------------
!-------------------------------------------------------------------------
!+
! This subroutine is used by bmad_parser and bmad_parser2.
! This subroutine is not intended for general use.
!
! If this is a drift multipass whose multipass_slave elements are the result
! of splitting a drift with superposition then make sure that all split drift elements 
! of the lattice with the same base name have a name of the form "<base_name>#<n>" where
! <n> is an index from 1 for the first split drift.
!-

subroutine drift_multipass_name_correction (lat)

implicit none

type (lat_struct), target :: lat
type (ele_struct), pointer :: ele, slave, lord, lord2
type (branch_struct), pointer :: branch

integer i, j, k, ie, ixb, ixb2, ix_pass, n_links, ix_n

character(40) base_name

!

do ie = lat%n_ele_track+1, lat%n_ele_max
  lord => lat%ele(ie)
  ixb = index(lord%name, '#') - 1
  if (lord%key /= drift$ .or. ixb < 1) cycle

  ix_n = 0
  base_name = lord%name(1:ixb) 

  do i = 0, ubound(lat%branch, 1)
    branch => lat%branch(i)
    do j = 1, branch%n_ele_track
      ele => branch%ele(j)
      if (ele%key /= drift$) cycle
      ixb2 = index(ele%name, '#') - 1
      if (ixb2 /= ixb) cycle
      if (base_name(1:ixb) /= ele%name(1:ixb)) cycle
      ! super_slave drifts are temporary constructs that need to be ignored.
      ! This routine will be called later to correct the name of such elements.
      if (ele%slave_status == super_slave$) cycle 
      if (ele%slave_status == multipass_slave$) then
        call multipass_chain (ele, ix_pass, n_links)
        if (ix_pass /= 1) cycle  ! Only do renaming once
        lord2 => pointer_to_lord(ele, 1)
        ix_n = ix_n + 1
        call set_ele_name (lord2, base_name(1:ixb) // '#' // int_str(ix_n))
        do k = 1, lord2%n_slave
          slave => pointer_to_slave(lord2, k)
          call set_ele_name (slave, base_name(1:ixb) // '#' // int_str(ix_n) // '\' // int_str(k))      !'
        enddo
      else
        ix_n = ix_n + 1
        call set_ele_name (ele, base_name(1:ixb) // '#' // int_str(ix_n))
      endif
    enddo
  enddo

enddo

end subroutine drift_multipass_name_correction

!-------------------------------------------------------------------------
!-------------------------------------------------------------------------
!-------------------------------------------------------------------------
!+
! This subroutine is used by bmad_parser and bmad_parser2.
! This subroutine is not intended for general use.
!-

subroutine reallocate_bp_com_const()

implicit none

type (bp_const_struct), allocatable :: var_temp(:)
integer n

!

call move_alloc(bp_com2%const, var_temp)
n = bp_com%i_const_tot+100
allocate (bp_com2%const(n))
n = size(var_temp)
bp_com2%const(1:n) = var_temp

end subroutine reallocate_bp_com_const

!-------------------------------------------------------------------------
!-------------------------------------------------------------------------
!-------------------------------------------------------------------------
!+
! This subroutine is used by bmad_parser (but not bmad_parser2)
! This subroutine is not intended for general use.
!-

subroutine parser_add_superimpose (branch, super_ele_in, pele, in_lat, plat)

implicit none

type (ele_struct) super_ele_in
type (ele_struct), save :: super_ele_saved, super_ele
type (ele_struct), pointer :: ref_ele, ele, slave, lord, super_ele_out, ele_at_s
type (ele_pointer_struct), allocatable :: eles(:)
type (parser_lat_struct), target :: plat
type (parser_ele_struct) :: pele
type (parser_ele_struct), pointer :: ref_pele
type (multipass_all_info_struct) m_info
type (lat_struct) :: in_lat
type (branch_struct), target :: branch
type (branch_struct), pointer :: ref_branch
type (lat_struct), pointer :: lat

real(rp) len_tiny

integer ix, i, j, k, it, nn, i_ele, ib, il
integer n_con, ix_branch, n_loc, n_loc0, ix_insert, ix_pass

character(40) name, ref_name
character(80) line

logical have_inserted, found, err_flag, err

! init

if (.not. bp_com%do_superimpose) return

call init_ele(super_ele_saved)
call init_ele(super_ele)

super_ele = super_ele_in
super_ele%logic = .false.
call settable_dep_var_bookkeeping (super_ele)

len_tiny = 0.1_rp * bmad_com%significant_length
super_ele_saved = super_ele     ! in case super_ele_in changes
lat => branch%lat
pele%ix_super_ref_multipass = 0

! Find all matches
! If no refrence element then this implies superposition on branch 0.

if (pele%ref_name == blank_name$) pele%ref_name = '0>>BEGINNING'

call lat_ele_locator (pele%ref_name, lat, eles, n_loc, err)
if (err) then
  call parser_error ('MALFORMED SUPERIMPOSE REFERENCE ELEMENT NAME: ' // pele%ref_name, &
                     'FOR SUPERPOSITION OF: ' // super_ele_saved%name, pele = pele)
  return
endif

if (n_loc > 0) then
  if (eles(1)%ele%key == drift$ .and. index(pele%ref_name, '##') /= 0) then
    call parser_error ('SUPERPOSITION WITH THE REFERENCE ELEMENT BEING THE N^TH DRIFT OF A CERTAIN NAME: ' // trim(pele%ref_name), &
                       'NOT ALLOWED SINCE THIS CAN LEAD TO UNEXPECTED BEHAVIOR.')
    return
  endif
endif

! Throw out super_slave elements.
! Throw out elements that are the same physical element.

n_loc0 = n_loc
i = 1
do
  if (i > n_loc) exit

  if (eles(i)%ele%slave_status == super_slave$) then
    eles(i:n_loc-1) = eles(i+1:n_loc)  ! Remove
    n_loc = n_loc - 1
    cycle
  endif

  if (pele%ix_super_ref_multipass /= 0 .and. eles(i)%ele%iyy /= pele%ix_super_ref_multipass) then
    eles(i:n_loc-1) = eles(i+1:n_loc)  ! Remove
    n_loc = n_loc - 1
    cycle
  endif

  i = i + 1
enddo

if (n_loc == 0 .and. n_loc0 > 0) then
  call parser_error ('SUPERPOSITION WITH THE REFERENCE ELEMENT BEING A SUPER SLAVE NOT ALLOWED: ' // trim(pele%ref_name))
  return
endif

! Group and overlay elements may have not yet been transfered from in_lat to lat.
! So search in_lat for a match if there has not been a match using lat. 
! Note: Using a group or overlay as the reference element is only valid if there is only one slave element.

if (n_loc == 0) then
  call lat_ele_locator (pele%ref_name, in_lat, eles, n_loc, err) ! Notice: Searching in_lat
  if (err) then
    call parser_error ('MALFORMED SUPERIMPOSE REFERENCE NAME: ' // pele%ref_name)
    return
  endif
  ! Since superposition in bmad_parser is done branch-by-branch, n_loc = 0 might not be an error.
  ! This will get checked later.
  if (n_loc == 0) return
  if (n_loc > 1) then
    call parser_error ('CONFUSED SUPERPOSITION. PLEASE CONTACT A BMAD MAINTAINER.')
    return
  endif

  ! n_loc = 1 case
  if (eles(1)%ele%key /= group$ .and. eles(1)%ele%key /= overlay$) return ! Should be handled in another branch.

  ref_ele => eles(1)%ele
  ref_pele => plat%ele(ref_ele%ixx)
  ref_name = ref_pele%control(1)%name

  do i = 2, size(ref_pele%control)
    if (ref_pele%control(i)%name /= ref_name) then
      call parser_error ('SUPERPOSITION USING A GROUP OR OVERLAY AS A REFERENCE ELEMENT IS ONLY ALLOWED', &
                         'WHEN THE GROUP OR OVERLAY CONTROLS A SINGLE ELEMENT.', &
                         'FOR SUPERPOSITION OF: ' // super_ele_saved%name, pele = pele)
      return
    endif
  enddo 

  call lat_ele_locator (ref_name, lat, eles, n_loc, err)
  if (err) then
    call parser_error ('MALFORMED OVERLAY OR GROUP SLAVE NAME: ' // ref_name)
    return
  endif
endif

! If a ref element is outside, and the superposition offset puts the super_ele into a multipass
! region, must add further superpositions to keep the multipass regions on separate passes looking the same.
! shift the ref element to the multipass region.

! Note: Need to avoid problem where a patch with a negative length next to a multipass region coupled with
! round-off error shifted ele_at_s into the multipass region by mistake. 


if (n_loc == 1) then
  ref_ele => eles(1)%ele
  ref_branch => pointer_to_branch(ref_ele)
  if (ref_ele%iyy == 0 .and. ref_branch%ix_branch == branch%ix_branch) then
    call compute_super_lord_s (eles(1)%ele, super_ele, pele, ix_insert)

    if (super_ele%s_start > ref_ele%s_start-len_tiny .and. super_ele%s_start < ref_ele%s+len_tiny) then
      ele_at_s => ref_ele
      err_flag = .false.
    else
      ele_at_s => pointer_to_element_at_s (branch, super_ele%s_start, .true., err_flag)
    endif

    if (err_flag) then
      call parser_error ('PROBLEM SUPERIMPOSING: ' // super_ele%name)
    else
      if (ele_at_s%slave_status == super_slave$) ele_at_s => pointer_to_lord(ele_at_s, 1)
      if (ele_at_s%iyy /= 0) then  ! If in multipass region...
        pele%ref_name = ele_at_s%name
        pele%ref_pt = anchor_end$
        pele%ele_pt = anchor_end$
        pele%offset = super_ele%s - ele_at_s%s
        pele%ix_super_ref_multipass = ele_at_s%iyy
        ! multipass bookkeeping has not been done yet and ele_at_s%name is
        ! the name of the multipass_lord (something like "Q1". 
        call lat_ele_locator (ele_at_s%name, lat, eles, n_loc, err)

        i = 1 ! throw out elements that are the same physical element
        do
          if (i > n_loc) exit
          if (eles(i)%ele%iyy /= pele%ix_super_ref_multipass .or. eles(i)%ele%slave_status == super_slave$) then
            eles(i:n_loc-1) = eles(i+1:n_loc)  ! Remove
            n_loc = n_loc - 1
          else
            i = i + 1
          endif
        enddo
      endif
    endif
  endif
endif

! Tag reference elements using %logic flag which is not otherwise used during parsing.

branch%ele(:)%logic = .false.
lat%ele(:)%logic = .false.  ! For lord elements
 
do i = 1, n_loc
  eles(i)%ele%logic = .true. ! Tag reference element.
enddo

! Note: branch%n_ele_max will vary when an element is superimposed.

do 
  have_inserted = .false.
  i_ele = -1

  do 
    i_ele = i_ele + 1
    if (i_ele > branch%n_ele_track) exit
    call do_this_superimpose(lat, branch%ele(i_ele), have_inserted)
  enddo

  i_ele = lat%n_ele_track
  do
    i_ele = i_ele + 1
    if (i_ele > lat%n_ele_max) exit
    call do_this_superimpose(lat, lat%ele(i_ele), have_inserted)
  enddo

  if (.not. have_inserted) exit
enddo

!-------------------------------------------------------------
contains

subroutine do_this_superimpose (lat, start_ele, have_inserted)

type (lat_struct), target :: lat
type (ele_struct), target :: start_ele
type (ele_struct), pointer :: ref_ele
logical have_inserted

!

ref_ele => start_ele
if (.not. ref_ele%logic) return
ref_ele%logic = .false.  ! So only use this reference once

if (ref_ele%slave_status == super_slave$) then
  call parser_error ('SUPERIMPOSE REFERENCE ELEMENT MUST NOT BE A SUPER_SLAVE: ' // ref_ele%name)
  return
endif

if (ref_ele%key == group$ .or. ref_ele%key == overlay$) return
if (ref_ele%key == girder$) return
if (ref_ele%slave_status == super_slave$) return

ref_branch => pointer_to_branch(ref_ele)
if (ref_branch%ix_branch /= branch%ix_branch) return

call compute_super_lord_s (ref_ele, super_ele, pele, ix_insert)
super_ele%iyy = ref_ele%iyy   ! Multipass info
call check_for_superimpose_problem (branch, super_ele, err_flag, ref_ele, pele%wrap_superimpose); if (err_flag) return
call string_trim(super_ele_saved%name, super_ele_saved%name, ix)
super_ele%name = super_ele_saved%name(:ix)            
call add_superimpose (lat, super_ele, branch%ix_branch, err_flag, super_ele_out, save_null_drift = .true., &
      create_jumbo_slave = pele%create_jumbo_slave, ix_insert = ix_insert, mangle_slave_names = .false., wrap = pele%wrap_superimpose)
if (err_flag) then
  bp_com%error_flag = .true.
  return
endif
call control_bookkeeper (lat, super_ele_out)

call s_calc (lat)
have_inserted = .true.   

end subroutine do_this_superimpose

end subroutine parser_add_superimpose

!-------------------------------------------------------------------------
!-------------------------------------------------------------------------
!-------------------------------------------------------------------------
!+
! This subroutine is used by bmad_parser2 (but not bmad_parser).
! This subroutine is not intended for general use.
!-

subroutine parser2_add_superimpose (lat, super_ele_in, pele, in_lat)

implicit none

type (ele_struct) super_ele_in
type (ele_struct), save :: super_ele_saved, super_ele
type (ele_struct), pointer :: ref_ele, ele
type (ele_pointer_struct), allocatable :: eles(:)
type (parser_ele_struct) :: pele
type (parser_ele_struct), pointer :: ref_pele
type (lat_struct), optional :: in_lat
type (branch_struct), pointer :: branch
type (branch_struct), pointer :: ref_branch
type (lat_struct), target :: lat

integer ix, i, j, k, it, nn, i_ele, n_super
integer n_con, ix_branch, n_loc, ix_insert, ix_pass

character(40) name, ref_name
character(80) line

logical have_inserted, found, err_flag, err

! init

if (.not. bp_com%do_superimpose) return

call settable_dep_var_bookkeeping (super_ele_in)

call init_ele(super_ele_saved)
call init_ele(super_ele)

super_ele = super_ele_in
super_ele%logic = .false.
super_ele_saved = super_ele     ! in case super_ele_in changes

! Find all matches
! If no refrence element then this implies superposition on branch 0.

if (pele%ref_name == blank_name$) pele%ref_name = '0>>BEGINNING'

call lat_ele_locator (pele%ref_name, lat, eles, n_loc, err)
if (err) then
  call parser_error ('MALFORMED SUPERIMPOSE REFERENCE ELEMENT NAME: ' // pele%ref_name, &
                     'FOR SUPERPOSITION OF: ' // super_ele_saved%name, pele = pele)
  return
endif

! Throw out super_slave elements.

i = 1
do
  if (i > n_loc) exit

  if (eles(i)%ele%slave_status == super_slave$) then
    eles(i:n_loc-1) = eles(i+1:n_loc)  ! Remove
    n_loc = n_loc - 1
    cycle
  endif

  i = i + 1
enddo

! The superimpose may reference elements that were defined but not used in the construction of the lattice
! by bmad_parser. If so, this is not an error and just do not do the superposition.

if (n_loc == 0 .and. present(in_lat)) then
  call lat_ele_locator (pele%ref_name, in_lat, eles, n_loc, err) ! Notice: Searching in_lat
  if (err) then
    call parser_error ('MALFORMED SUPERIMPOSE REFERENCE NAME: ' // pele%ref_name)
    return
  endif
  if (n_loc > 0) return
endif

! Check

if (n_loc == 0) then
  call parser_error ('NO MATCH FOR REFERENCE ELEMENT: ' //  pele%ref_name, &      
                     'FOR SUPERPOSITION OF: ' // super_ele%name, pele = pele)
  return
endif

! If a ref element is outside is outside, and the superposition offset puts the super_ele into a multipass
! region, must add further superpositions to keep the multipass regions on separate passes looking the same.
! shift the ref element to the multipass region.

! Tag reference elements using %logic flag which is not otherwise used during parsing.

do i = 0, ubound(lat%branch, 1)
  lat%branch(i)%ele(:)%logic = .false.
  lat%branch(i)%ele(:)%iyy = 0
enddo

do i = 1, n_loc
  eles(i)%ele%logic = .true. ! Tag reference element.
enddo

n_super = 0
do i = 0, ubound(lat%branch, 1)
  branch => lat%branch(i)
  i_ele = -1
  do 
    i_ele = i_ele + 1
    if (i_ele > branch%n_ele_max) exit
    n_super = n_super + 1
    call do2_this_superimpose(lat, branch%ele(i_ele), have_inserted, pele, n_super)
  enddo
enddo

!-------------------------------------------------------------
contains

subroutine do2_this_superimpose (lat, ref0_ele, have_inserted, pele, n_super)

type (lat_struct), target :: lat
type (ele_struct), target :: ref0_ele
type (ele_struct), pointer :: ref_ele, ele, slave, slave2, ele_at_s, super_ele_out
type (branch_struct), pointer :: branch
type (parser_ele_struct), target :: pele
type (parser_ele_struct) :: pele2
type (multipass_all_info_struct) m_info
type (lat_ele_loc_struct), allocatable :: m_slaves(:)

logical have_inserted
integer i, j, k, ib, n_slave, n_super

!

ref_ele => ref0_ele
if (.not. ref_ele%logic) return
ref_ele%logic = .false.  ! So only use this reference once

if (ref_ele%slave_status == super_slave$) then
  call parser_error ('SUPERIMPOSE REFERENCE ELEMENT MUST NOT BE A SUPER_SLAVE: ' // ref_ele%name)
  return
endif

! Note: Using a group or overlay as the reference element is only valid if there is only one slave element.

if (ref_ele%key == group$ .or. ref_ele%key == overlay$) then
  slave => pointer_to_slave(ref_ele, 1)

  do i = 2, ref_ele%n_slave
    slave2 => pointer_to_slave(ref_ele, i)
    if (slave2%ix_ele /= slave%ix_ele .or. slave2%ix_branch /= slave%ix_branch) then
      call parser_error ('SUPERPOSITION USING A GROUP OR OVERLAY AS A REFERENCE ELEMENT IS ONLY ALLOWED', &
                         'WHEN THE GROUP OR OVERLAY CONTROLS A SINGLE ELEMENT.', &
                         'FOR SUPERPOSITION OF: ' // super_ele_saved%name, pele = pele)
      return
    endif
  enddo

  ref_ele => slave
endif

!

pele2 = pele

! If a ref element is outside is outside, and the superposition offset puts the super_ele into a multipass
! region, must use the appropriate multipass_lord as the reference element so that a superposition is done
! one for each pass.

if (.not. associated (pointer_to_multipass_lord(ref_ele))) then
  branch => pointer_to_branch(ref_ele)
  call compute_super_lord_s (ref_ele, super_ele, pele2, ix_insert)
  ele_at_s => pointer_to_element_at_s (branch, super_ele%s_start, .true., err_flag)
  if (ele_at_s%slave_status == super_slave$) ele_at_s => pointer_to_lord(ele_at_s, 1)
  if (ele_at_s%slave_status == multipass_slave$) then
    ref_ele => ele_at_s
    pele2%ref_pt = anchor_end$
    pele2%ele_pt = anchor_end$
    pele2%offset = super_ele%s - ele_at_s%s
  endif
endif

if (ref_ele%slave_status == multipass_slave$) then
  ref_ele => pointer_to_lord(ref_ele, 1)
endif

if (ref_ele%key == girder$) return
if (ref_ele%slave_status == super_slave$) return

! If superimposing on a multipass_lord
! then the superposition must be done at all multipass locations.

if (ref_ele%lord_status == multipass_lord$) then
  ref_ele%iyy = -1  ! So we can find it again after it has moved during superposition

  n_slave = ref_ele%n_slave
  allocate (m_slaves(n_slave))
  do j = 1, n_slave
    ! Find where ref_ele is
    do k = lat%n_ele_track+1, lat%n_ele_max
      ref_ele => lat%ele(k)
      if (ref_ele%iyy == -1) exit
    enddo
    if (j == n_slave) ref_ele%iyy = 0  ! No longer needed. Important to reset to zero.
    slave => pointer_to_slave(ref_ele, j)
    branch => pointer_to_branch(slave)
    call compute_super_lord_s (slave, super_ele, pele2, ix_insert)
    call add_superimpose (lat, super_ele, branch%ix_branch, err_flag, super_ele_out, save_null_drift = .false., &
                 create_jumbo_slave = pele2%create_jumbo_slave, ix_insert = ix_insert, mangle_slave_names = .false., wrap = pele2%wrap_superimpose) 
    if (err_flag) bp_com%error_flag = .true.
    super_ele_out%iyy = n_super  ! Is unique
  enddo

  ! If the super_lords have a single super_slave and the super_slave
  ! has only a single super_lord, the super_lords
  ! can be eliminated and the created multipass_lord can control the
  ! super_slaves directly.

  j = 0

  do ib = 0, ubound(lat%branch, 1)
    branch => lat%branch(ib)
    do i = 1, branch%n_ele_max
      if (branch%ele(i)%iyy == n_super) then
        j = j + 1
        m_slaves(j) = ele_loc(branch%ele(i))
      endif
    enddo
  enddo

  ele => pointer_to_ele (lat, m_slaves(1))
  if (ele%lord_status == super_lord$ .and. ele%n_slave == 1) then
    slave => pointer_to_slave(ele, 1)
    if (slave%n_lord == 1) then
      do i = 1, n_slave
        ele => pointer_to_ele (lat, m_slaves(i))
        ele%ix_ele = -1 ! Mark for deletion
        ele => pointer_to_slave(ele, 1)
        ele%name = super_ele_saved%name
        m_slaves(i) = ele_loc(ele)
      enddo
    endif
  endif

  ! Remove eles marked for deletion. But first shift m_slaves list

  do i = 1, size(m_slaves)
    ele => pointer_to_ele (lat, m_slaves(i))
    m_slaves(i)%ix_ele = m_slaves(i)%ix_ele - count(lat%branch(ele%ix_branch)%ele(1:ele%ix_ele)%key == -1)
  enddo

  call remove_eles_from_lat (lat, .false.)

  ! Add a multipass_lord to control the created super_lords.

  call add_this_multipass (lat, m_slaves, super_ele_saved) 

  deallocate (m_slaves)

!-----------------------
! Else not superimposing on a multipass_lord ...
! [Note: Only will superimpose on a multipass_lord in bmad_parser2.]

else
  ref_branch => pointer_to_branch(ref_ele)
  if (ref_branch%ix_branch /= branch%ix_branch) return

  call compute_super_lord_s (ref_ele, super_ele, pele2, ix_insert)
  super_ele%iyy = ref_ele%iyy   ! Multipass info
  call check_for_superimpose_problem (branch, super_ele, err_flag, ref_ele, pele%wrap_superimpose); if (err_flag) return
  call string_trim(super_ele_saved%name, super_ele_saved%name, ix)
  super_ele%name = super_ele_saved%name(:ix)            
  call add_superimpose (lat, super_ele, branch%ix_branch, err_flag, super_ele_out, save_null_drift = .true., &
              create_jumbo_slave = pele2%create_jumbo_slave, ix_insert = ix_insert, mangle_slave_names = .false., wrap = pele2%wrap_superimpose)
  if (err_flag) bp_com%error_flag = .true.
  call control_bookkeeper (lat, super_ele_out)
endif

!---------------------

call s_calc (lat)
have_inserted = .true.   

end subroutine do2_this_superimpose

end subroutine parser2_add_superimpose

!-------------------------------------------------------------------------
!-------------------------------------------------------------------------
!-------------------------------------------------------------------------
!+
! This subroutine is used by bmad_parser and bmad_parser2.
! This subroutine is not intended for general use.
!-

subroutine compute_super_lord_s (ref_ele, super_ele, pele, ix_insert)

implicit none

type (ele_struct), target :: ref_ele, super_ele
type (ele_struct), pointer :: slave
type (parser_ele_struct) pele
type (branch_struct), pointer :: branch

integer i, ix, ix_insert, ele_pt, ref_pt

real(rp) s_ref_begin, s_ref_end, s0, len_tiny
logical reflected_or_reversed

! Find the reference point on the element being superimposed.
! ref_ele%select has been set such that if True then reference element was in
! a reflected or reversed line.

ix_insert = -1
reflected_or_reversed = ref_ele%select
len_tiny = 0.1_rp * bmad_com%significant_length

super_ele%orientation = ref_ele%orientation
if (reflected_or_reversed) then
  super_ele%s = -pele%offset
else
  super_ele%s = pele%offset
endif

ele_pt = pele%ele_pt
if (reflected_or_reversed) then
  if (ele_pt == anchor_beginning$) then
    ele_pt = anchor_end$
  elseif (ele_pt == anchor_end$) then
    ele_pt = anchor_beginning$
  endif
endif

if (ele_pt == anchor_beginning$) then
  super_ele%s = super_ele%s + super_ele%value(l$)
elseif (ele_pt == anchor_center$ .or. ele_pt == not_set$) then
  super_ele%s = super_ele%s + 0.5_rp * super_ele%value(l$)
elseif (ele_pt /= anchor_end$) then
  call parser_error ('ERROR IN COMPUTE_SUPER_LORD_S: CONTROL #1 INTERNAL ERROR!')
  if (global_com%exit_on_error) call err_exit
endif

! Find the refernce point in the lattice.

select case (ref_ele%key)
case (overlay$, group$, girder$)
  s_ref_begin = 1d10
  s_ref_end = 0
  do i = 1, ref_ele%n_slave
    slave => pointer_to_slave(ref_ele, i)
    s_ref_begin = min(s_ref_begin, slave%s_start)
    s_ref_end = max(s_ref_end, slave%s)
  enddo
case (ramper$)
  call parser_error ('SUPERPOSING: ' // super_ele%name, 'UPON RAMPER' // pele%ref_name)
  return
case default
  s_ref_begin = ref_ele%s_start
  s_ref_end = ref_ele%s
end select

! Now compute the s position at the end of the element and put it in ele%s.

ref_pt = pele%ref_pt
if (reflected_or_reversed) then
  if (ref_pt == anchor_beginning$) then
    ref_pt = anchor_end$
  elseif (ref_pt == anchor_end$) then
    ref_pt = anchor_beginning$
  endif
endif

if (ref_pt == anchor_beginning$) then
  super_ele%s = super_ele%s + s_ref_begin
elseif (ref_pt == anchor_center$ .or. ref_pt == not_set$) then
  super_ele%s = super_ele%s + 0.5_rp * (s_ref_begin + s_ref_end)
elseif (ref_pt == anchor_end$) then
  super_ele%s = super_ele%s + s_ref_end
else
  call parser_error ('ERROR IN COMPUTE_SUPER_LORD_S: CONTROL #2 INTERNAL ERROR!')
  if (global_com%exit_on_error) call err_exit
endif

! A superimpose can wrap around the beginning or the end of the lattice. 
! This is done independent of the geometry. The reason why this is geometry 
! independent is that it is sometimes convenient to treat a closed lattice as open.

branch => pointer_to_branch(ref_ele)
s0 = branch%ele(0)%s

if (pele%wrap_superimpose) then
  if (super_ele%s > branch%ele(branch%n_ele_track)%s + len_tiny) then
    super_ele%s = super_ele%s - branch%param%total_length
  elseif (super_ele%s < s0 - len_tiny) then
    super_ele%s = super_ele%s + branch%param%total_length
  endif

  super_ele%s_start = super_ele%s - super_ele%value(l$)
  if (super_ele%s_start < s0 - len_tiny) then
    super_ele%s_start = super_ele%s_start + branch%param%total_length
  endif
endif

! The "nominal" insert point is at the downstream end of element with index ix_insert.
! ix_insert is used for positioning zero length super_lords in case
! They are next to an element which is also zero length.

! First special case: A null_ele that has been moved to the lord list

if (ref_ele%key == null_ele$ .and. ref_ele%ix_branch == 0 .and. ref_ele%ix_ele > branch%lat%n_ele_track) then
  ix_insert = -1  ! Will be ignored 

elseif (ref_ele%value(l$) == 0 .and. super_ele%value(l$) == 0 .and. pele%offset == 0) then
  if (ref_ele%ix_ele == 0) then  ! Automatically must be at downstream end.
    ix_insert = 0
  elseif (pele%ref_pt == anchor_beginning$) then
    ix_insert = ref_ele%ix_ele - 1
  elseif (pele%ref_pt == anchor_end$) then
    ix_insert = ref_ele%ix_ele
  endif

! For elements with finite length just return the ref element index.
! This will be useful in superpositions near elements that have negative length (EG a patch).
else
  slave => ref_ele
  if (slave%n_slave /= 0) slave => pointer_to_slave(slave, 1) ! Does not matter which slave chosen
  if (slave%n_slave /= 0) slave => pointer_to_slave(slave, 1) ! Does not matter which slave chosen
  ix_insert = slave%ix_ele
endif

end subroutine compute_super_lord_s

!-------------------------------------------------------------------------
!-------------------------------------------------------------------------
!-------------------------------------------------------------------------
!+
! Subroutine check_for_superimpose_problem (branch, super_ele, err_flag, ref_ele, wrap)
!
! Subroutine to check if there is a problem superimposing an element when there is multipass.
! In particular will check that:
!   1) If the ref_ele is part of a multipass region then super_ele must be superimposed
!      within the region.
! Or:
!   2) If the ref_ele is not part of a multipass region then super_ele must also not
!      be part of a multipass region.
!
! This subroutine is used by bmad_parser and bmad_parser2.
! This subroutine is not intended for general use.
!-

subroutine check_for_superimpose_problem (branch, super_ele, err_flag, ref_ele, wrap)

implicit none

type (ele_struct) super_ele
type (ele_struct), optional :: ref_ele
type (ele_struct), pointer :: ele, ele1, ele2, ele_stop
type (branch_struct) :: branch
real(rp) eps
logical err_flag, wrap
integer ix1, ix2


! Check for out-of-bounds.
! If wrap = False then out-of-bounds is not an error.

err_flag = .true.
eps = bmad_com%significant_length

ele1 => pointer_to_element_at_s (branch, super_ele%s_start + eps, .true., err_flag)
if (err_flag) then
  if (wrap) then
    call parser_error ('BAD SUPERIMPOSE OF: ' // super_ele%name, 'UPSTREAM ELEMENT EDGE OUT OF BOUNDS.')
    return
  else
    ele1 => branch%ele(0)
  endif
endif

ele2 => pointer_to_element_at_s (branch, super_ele%s - eps, .false., err_flag, print_err = wrap)
if (err_flag) then
  if (wrap) then
    call parser_error ('BAD SUPERIMPOSE OF: ' // super_ele%name, 'DOWNSTREAM ELEMENT EDGE OUT OF BOUNDS.')
    return
  else
    ele2 => branch%ele(branch%n_ele_track)
  endif
endif

! Ref ele check.

if (ele1%slave_status == super_slave$) ele1 => pointer_to_lord(ele1, 1)
if (ele2%slave_status == super_slave$) ele2 => pointer_to_lord(ele2, 1)

if (present(ref_ele)) then
  if (ref_ele%iyy /= 0) then     ! Ref element in multipass region
    if (abs(super_ele%value(l$)) < eps .and. (ele1%iyy /= 0 .or. ele2%iyy /= 0)) return ! At multipass edge is OK
    if (ele1%iyy == 0 .or. ele2%iyy == 0) then
      call parser_error ('SUPERIMPOSE OF: ' // super_ele%name, &
                         'WITH REFERENCE ELEMENT: ' // trim(ref_ele%name) // ' IN BRANCH \i0\ ', &
                         'USES MULTIPASS REFERENCE ELEMENT BUT OFFSET PLACES IT OUT OF THE MULTIPASS REGION!', &
                          i_array = [branch%ix_branch])
      return
    endif

  else
    if (abs(super_ele%value(l$)) < eps .and. (ele1%iyy == 0 .or. ele2%iyy == 0)) return  ! At multipass edge is OK
    if (ele1%iyy /= 0 .or. ele2%iyy /= 0) then
      call parser_error ('SUPERIMPOSE OF: ' // super_ele%name, &
                         'WITH REFERENCE ELEMENT: ' // trim(ref_ele%name) // ' IN BRANCH \i0\ ', &
                         'USES NON-MULTIPASS REFERENCE ELEMENT BUT OFFSET PLACES IT IN A MULTIPASS REGION!', &
                          i_array = [branch%ix_branch])
      return
    endif
  endif
endif

err_flag = .false.

end subroutine check_for_superimpose_problem 

!-------------------------------------------------------------------------
!-------------------------------------------------------------------------
!-------------------------------------------------------------------------
!+
! Subroutine get_sequence_args (seq_name, arg_list, delim, err_flag)
!
! Subroutine to get the argument list for a replacement_line or a list.
! This subroutine is used by bmad_parser and bmad_parser2.
! This subroutine is not intended for general use.
!-

subroutine get_sequence_args (seq_name, arg_list, delim, err_flag)

implicit none

integer n_arg, ix_word

character(*), allocatable :: arg_list(:)
character(*) seq_name
character(1) delim
character(40) name(20), word

logical delim_found, err_flag

!

n_arg = 0
err_flag = .true.

do
  call get_next_word (word, ix_word, '(): =,', delim, delim_found, .true.)
  if (ix_word == 0 .or. delim == '( :=') then
    call parser_error ('BAD ARGUMENT LIST FOR: ', seq_name)
    return
  endif
  n_arg = n_arg + 1
  name(n_arg) = word
  if (delim == ')') exit
enddo

err_flag = .false.
if (allocated(arg_list)) deallocate(arg_list)
allocate (arg_list(n_arg))
arg_list = name(1:n_arg)

end subroutine get_sequence_args

!-------------------------------------------------------------------------
!-------------------------------------------------------------------------
!-------------------------------------------------------------------------
!+
! Subroutine parse_line_or_list (sequence, iseq_tot, lat, top_level)
!
! Subroutine to parse a sequence.
! This subroutine is used by bmad_parser and bmad_parser2.
! This subroutine is not intended for general use.
!-

recursive subroutine parse_line_or_list (sequence, iseq_tot, lat, top_level)

implicit none

type (seq_struct), allocatable, target :: sequence(:)
type (seq_struct), pointer :: seq, sub_seq
type (seq_ele_struct), pointer :: seq_ele_arr(:)
type (seq_ele_struct), pointer :: seq_ele_arr2(:)
type (seq_ele_struct), pointer :: s_ele
type (lat_struct) lat

integer ix_ele, iseq_tot, ix_word, ix_word2, ix, i, n, ios, rcount
integer, save :: ix_internal = 0

character(1) delim, c_delim
character(40) str, word, word2

logical delim_found, replacement_line_here, c_delim_found
logical err_flag, top_level

! init

allocate (seq_ele_arr(ubound(lat%ele, 1)))

! save info on what file we are parsing for error messages.

seq => sequence(iseq_tot)
seq%file_name = bp_com%current_file%full_name 
seq%ix_file_line = bp_com%current_file%i_line

! first thing should be a "("

call get_next_word(word, ix_word, ':=(),', delim, delim_found, .true.)

if (delim /= '(') call parser_error ('EXPECTING "(", GOT: ' // delim, 'FOR LINE: ' // seq%name)
if (ix_word /= 0)  call parser_error ('EXTRANEOUS STUFF BEFORE "(", GOT: ' // word, 'FOR LINE: ' // seq%name)

! now parse list proper

ix_ele = 1
s_ele => seq_ele_arr(ix_ele)

do 

  call get_next_word (word, ix_word, ':=(,)[]*@', delim, delim_found, .true.)

  s_ele%rep_count = 1

  if (word(1:1) == '-') then
    s_ele%ele_order_reflect = .true.
    word = word(2:)
    ix_word = ix_word - 1
  endif

  if (word(1:1) == '-') then
    s_ele%ele_orientation = -1
    word = word(2:)
    ix_word = ix_word - 1
  endif

  if (delim == '*') then    ! E.g. '-3*(A,B)'
    ! Evaluate the rep count.
    read (word, *, iostat = ios) rcount
    if (ix_word == 0 .or. ios /= 0) then
      call parser_error ('MALFORMED REPETION COUNT FOUND IN SEQUENCE: ' // seq%name)
      return
    endif
    s_ele%rep_count = rcount
    call get_next_word (word, ix_word, ':=(,)[]*@', delim, delim_found, .true.)
  endif

  s_ele%name = word
  if (word /= ' ') then
    if (.not. verify_valid_name (word, ix_word)) return
  endif

  ! Check for line slice or tag

  if (delim == '@') then   ! "tag@line_name" syntax
    s_ele%tag = s_ele%name
    call get_next_word (s_ele%name, ix_word, '[]:=(,)', delim, delim_found, .true.)
    if (.not. verify_valid_name (s_ele%name, ix_word)) return
  endif

  if (delim == '[') then
    call get_next_word (s_ele%slice_start, ix_word, '[]:=(,)', delim, delim_found, .true.)
    select case (delim)

    case (']')  ! Old style "line_name[tag]" tag syntax
      s_ele%tag = s_ele%slice_start
      s_ele%slice_start = ''
      call parser_error ('OLD STYLE "LINE_NAME[TAG]" LINE TAG SYNTAX DETECTED.', &
                         'PLEASE CONVERT TO NEW STYLE "TAG@LINE_NAME" SYNTAX.', &
                         'WILL RUN AS NORMAL FOR NOW...', level = s_warn$)
    case (':')
      call get_next_word (s_ele%slice_end, ix_word, '[]:=(,)', delim, delim_found, .true.)
      if (delim /= ']') then
        call parser_error ('NO MATCHING "]" FOUND FOR OPENING "[" IN SEQUENCE: ' // seq%name)
        return
      endif
    case default
      call parser_error ('NO MATCHING "]" FOUND FOR OPENING "[" IN SEQUENCE: ' // seq%name)
      return
    end select

    call get_next_word (word, ix_word, '[]:=(,)', delim, delim_found, .true.)
    if (ix_word > 0) then
      call parser_error ('ILLEGAL CHARACTERS AFTER CLOSING "]" FOUND IN SEQUENCE: ' // seq%name)
      return
    endif   
  endif

  ! Check for a subline or replacement line.
  ! If there is one then save as an internal sequence.

  replacement_line_here = .false.

  if (delim == '(') then ! subline or replacement line

    ! if a subline...
    if (s_ele%name == '') then  
      ix_internal = ix_internal + 1
      write (str, '(a, i3.3)') '#Internal', ix_internal   ! unique name 
      s_ele%name = str
      iseq_tot = iseq_tot + 1
      if (iseq_tot > size(sequence)) call reallocate_sequence(sequence, 2*iseq_tot)
      sub_seq => sequence(iseq_tot) 
      sub_seq%name = str
      sub_seq%type = seq%type
      sub_seq%multipass = seq%multipass
      if (sub_seq%type == replacement_line$) then
        ix = size (seq%dummy_arg)
        allocate (sub_seq%dummy_arg(ix), sub_seq%corresponding_actual_arg(ix), s_ele%actual_arg(ix))
        sub_seq%dummy_arg = seq%dummy_arg
        s_ele%actual_arg = seq%dummy_arg
      endif
      bp_com%parse_line = '(' // bp_com%parse_line
      call parse_line_or_list (sequence, iseq_tot, lat, .false.)

    ! else this is a replacement line
    else    
      replacement_line_here = .true.
      call get_sequence_args (s_ele%name, s_ele%actual_arg, delim, err_flag)
      if (err_flag) return
    endif

    call get_next_word(word, ix_word, ':=(),', delim, delim_found, .true.)
    if (word /= ' ') call parser_error &
              ('NO COMMA AFTER SUBLINE OR REPLACEMENT LINE. FOUND: ' // &
               word, 'IN THE SEQUENCE: ' // seq%name)
  endif

  if (s_ele%name == ' ') call parser_error ('SUB-ELEMENT NAME IS BLANK FOR LINE/LIST: ' // seq%name)

  ! if a replacement line then look for element in argument list

  s_ele%ix_arg = 0
  if (seq%type == replacement_line$) then
    do i = 1, size(seq%dummy_arg)
      if (seq%dummy_arg(i) == s_ele%name) then
        s_ele%ix_arg = i
        exit
      endif
    enddo
  endif

  ! 

  n = size(seq_ele_arr)
  ix_ele = ix_ele + 1

  if (ix_ele > n) then
    allocate (seq_ele_arr2(n))      
    seq_ele_arr2 = seq_ele_arr(1:n)
    deallocate (seq_ele_arr)
    allocate (seq_ele_arr(n+1000))
    seq_ele_arr(1:n) = seq_ele_arr2
    deallocate(seq_ele_arr2)
  endif

  s_ele => seq_ele_arr(ix_ele)

  if (delim == ')') exit

  if (delim /= ',') then
    call parser_error ('EXPECTING "," GOT: ' // delim, 'FOR LINE: ' // seq%name)
    exit
  endif
         
enddo

! make sure there is nothing else if at top level

if (top_level) then
  call get_next_word(word, ix_word, ':=() ', delim, delim_found, .true.)
  if (delim_found .or. ix_word /= 0) call parser_error  &
        ('EXTRA CHARACTERS AFTER CLOSING ")"',  'FOR LINE: ' // seq%name)
endif

! transfer

ix_ele = ix_ele - 1
allocate (seq%ele(ix_ele))

do i = 1, ix_ele
  seq%ele(i) = seq_ele_arr(i)
enddo

deallocate (seq_ele_arr)

end subroutine parse_line_or_list

!-------------------------------------------------------------------------
!-------------------------------------------------------------------------
!-------------------------------------------------------------------------
!+
! Subroutine allocate_plat (plat, n_ele_max) 
!
! Subroutine to allocate allocatable array sizes.
! This subroutine is used by bmad_parser and bmad_parser2.
! This subroutine is not intended for general use.
!-

Subroutine allocate_plat (plat, n_ele_max)

implicit none

type (parser_lat_struct) plat, temp_plat

integer i, n_now, n_ele_max

! assume all the arrays have the same size

if (allocated(plat%ele)) then
  n_now = ubound(plat%ele, 1)
  call move_alloc (plat%ele, temp_plat%ele)
  allocate (plat%ele(0:n_ele_max))
  plat%ele(0:n_now) = temp_plat%ele
  deallocate (temp_plat%ele)

else
  allocate (plat%ele(0:n_ele_max))
  n_now = -1
endif

! %ixx is used as a pointer from the in_lat%ele array to the plat%ele array

do i = n_now+1, ubound(plat%ele, 1)
  plat%ele(i)%ele_name = ''
  plat%ele(i)%ref_name = blank_name$
  plat%ele(i)%ref_pt  = not_set$
  plat%ele(i)%ele_pt  = not_set$
  plat%ele(i)%offset  = 0
  plat%ele(i)%create_jumbo_slave = .false.
enddo

end subroutine allocate_plat

!-------------------------------------------------------------------------
!-------------------------------------------------------------------------
!-------------------------------------------------------------------------
!+
! Subroutine parser_add_lords (lord_lat, n_ele_max, plat, lat, check_lat)
!
! Subroutine to add overlay, group, and girder lords to the lattice.
! For overlays and groups: If multiple elements have the same name then 
! use all of them.
!
! This subroutine is used by bmad_parser and bmad_parser2.
! This subroutine is not intended for general use.
!
! Input:
!   lord_lat    -- lat_struct: List of lord elements to add to lat.
!   n_ele_max   -- integer: lord elements in lord_lat are in range [1:n_ele_max].
!   plat        -- parser_lat_struct: Extra info needed to place the lord elements
!
! Output:
!   lat         -- lat_struct: Lattice to add lord elements to.
!   check_lat   -- lat_struct, optional: If slave elements of a lord are not in lat but
!                   are in check_lat, do not issue error message about slave elements
!                   not found. 
!-

subroutine parser_add_lords (lord_lat, n_ele_max, plat, lat, check_lat)

implicit none

type multi_ele_pointer_struct
  type (ele_pointer_struct), allocatable :: eles(:)
  integer n_loc
end type  

type (lat_struct), target :: lord_lat, lat
type (lat_struct), optional :: check_lat
type (ele_struct), pointer :: lord, ele, g_lord, g_slave0, g_slave1
type (parser_lat_struct), target :: plat
type (parser_ele_struct), pointer :: pele
type (control_struct), allocatable, target :: cs(:)
type (branch_struct), pointer :: branch
type (multi_ele_pointer_struct), allocatable :: m_eles(:)
type (ele_pointer_struct), allocatable :: in_eles(:)
type (parser_controller_struct), pointer :: pc
type (control_struct), pointer :: con

integer ip, n_in, ic, ig, k, ix, ib, ie_start, n_list, ns, ixs, ii, ix_end, n_ele_max
integer n_slave, nn, n_loc, n_names, n_in_loc, ix1_slave
integer ix_lord, k_slave, ix_ele_now, ix_super_lord_end

character(60) err_str
character(40) slave_name, attrib_name

logical err, created_girder_lord, err_flag, matched_to_drift, have_ignored_a_drift
logical have_wrapped

! loop over lord elements

main_loop: do n_in = 1, n_ele_max

  lord => lord_lat%ele(n_in)  ! next lord to add
  pele => plat%ele(lord%ixx)
  
  !-----------------------------------------------------
  ! overlays, groups, and rampers

  select case (lord%key)

  case (ramper$)
    if (allocated(cs)) deallocate(cs)
    nn = size(pele%control)
    allocate (cs(nn))
    n_slave = 0

    do ip = 1, nn
      pc => pele%control(ip)

      if (allocated(pc%y_knot)) then
        cs(ip)%y_knot = pc%y_knot
      else
        call reallocate_expression_stack (cs(ip)%stack, pc%n_stk)
        cs(ip)%stack = pc%stack(1:pc%n_stk)
      endif

      attrib_name = pc%attrib_name
      if (attrib_name == blank_name$) attrib_name = pele%default_attrib
      cs(ip)%ix_attrib = attribute_index(0, attrib_name)
      cs(ip)%attribute = attrib_name
      cs(ip)%slave_name = pc%name

      call lat_ele_locator (pc%name, lat, in_eles, n_loc, err)
      if (n_loc == 0) then
        if (present(check_lat)) then
          call lat_ele_locator (pc%name, check_lat, in_eles, n_in_loc, err)
        else
          call lat_ele_locator (pc%name, lord_lat, in_eles, n_in_loc, err)
        endif

        if (n_in_loc == 0) then
          call parser_error ('CANNOT FIND SLAVE ELEMENT FOR ' // trim(upcase(control_name(lord%lord_status))) // &
                                                 ' ELEMENT: ' // lord%name, 'CANNOT FIND: '// pc%name, pele = pele)
          cycle main_loop
        endif

        do k = 1, n_in_loc
          if (all(in_eles(k)%ele%key /= [overlay$, group$, girder$, ramper$])) cycle 
          call parser_error('LORD ELEMENT: ' // trim(lord%name) // ' CONTROLS ANOTHER LORD ELEMENT: ' // pc%name, &
                            'BUT ' // trim(pc%name) // ' IS DEFINED IN THE LATTICE LATER THAN ' // lord%name, &
                            'THIS IS NOT ALLOWED. SWITCH THE ORDER OF THE LORDS TO RECTIFY.')
          cycle main_loop
        enddo
      else
        n_slave = n_slave + 1
        cs(n_slave) = cs(ip)
      endif
    enddo

    if (n_slave == 0) cycle main_loop

    ! Create the ramper

    call new_control (lat, ix_lord, lord%name)  ! get index in lat where lord goes
    lat%ele(ix_lord) = lord
    call create_ramper (lat%ele(ix_lord), cs(1:nn), err)

  case (overlay$, group$)
 
    ! If a slave name does not match any name in lat and lord_lat then this is an error (to catch typos).
    ! If a slave is defined in lord_lat but not present in lat then the slave is ignored.
    ! If all slave elements are defined in lord_lat, but are not present in lat, then
    ! this lord can be ignored.
    ! Variation used by bmad_parser2: Check for missing slaves in check_lat instead of lord_lat.
    ! Exception: If slave is overlay or group and is present later in the list of lords to be installed then
    ! this is an error.

    n_slave = 0

    if (allocated(m_eles)) deallocate (m_eles)
    allocate (m_eles(size(pele%control)))

    do ip = 1, size(pele%control)
      pc => pele%control(ip)
      call lat_ele_locator (pc%name, lat, m_eles(ip)%eles, m_eles(ip)%n_loc, err)
      n_loc = m_eles(ip)%n_loc
      n_slave = n_slave + n_loc

      if (n_loc == 0) then
        ! Check if slave is in lord list later than this lord
        do ns = n_in+1, n_ele_max
          if (lord_lat%ele(ns)%name /= pc%name) cycle
          call parser_error('LORD ELEMENT: ' // trim(lord%name) // ' CONTROLS ANOTHER LORD ELEMENT: ' // pc%name, &
                            'BUT ' // trim(pc%name) // ' IS DEFINED IN THE LATTICE LATER THAN ' // lord%name, &
                            'THIS IS NOT ALLOWED. SWITCH THE ORDER OF THE LORDS TO RECTIFY.')
          cycle main_loop
        enddo

        if (present(check_lat)) then
          call lat_ele_locator (pc%name, check_lat, in_eles, n_in_loc, err)
        else
          call lat_ele_locator (pc%name, lord_lat, in_eles, n_in_loc, err)
        endif

        if (n_in_loc == 0) then
          call parser_error ('CANNOT FIND SLAVE ELEMENT FOR ' // trim(upcase(control_name(lord%lord_status))) // &
                                                 ' ELEMENT: ' // lord%name, 'CANNOT FIND: '// pc%name, pele = pele)
          cycle main_loop
        endif
      endif
    enddo

    if (n_slave == 0) cycle main_loop

    ! Create the lord(s)

    if (is_true(lord%value(gang$))) then
      call make_this_overlay_group_lord(0, lord, lat, n_slave, cs, err_flag, pele, m_eles)
    else
      do ip = 2, size(pele%control)
        if (m_eles(1)%n_loc /= m_eles(ip)%n_loc) then
          call parser_error ('IN OVERLAY OR GROUP ELEMENT: ' // lord%name, &
                    'WITH GANG = FALSE NEED ALL SLAVES WITH A GIVEN NAME TO HAVE THE SAME NUMBER OF', &
                    'ELEMENTS IN THE LATTICE. BUT ' // trim(pele%control(1)%name) // ' HAS \i0\ ELEMENTS', &
                    'WHILE ' // trim(pele%control(ip)%name) // ' HAS \i0\ ELEMENTS', &
                    i_array = [m_eles(1)%n_loc, m_eles(ip)%n_loc])
          cycle main_loop
        endif
      enddo

      do nn = 1, m_eles(1)%n_loc
        call make_this_overlay_group_lord(nn, lord, lat, n_slave, cs, err_flag, pele, m_eles)
        if (err_flag) exit
      enddo
    endif

  !-----------------------------------------------------
  ! feedback

  case (feedback$)
    call new_control (lat, ix_lord, lord%name)  ! get index in lat where lord goes
    lat%ele(ix_lord) = lord
    call create_feedback(lat%ele(ix_lord), pele%names1, pele%names2, err_flag)

  !-----------------------------------------------------
  ! girder
  ! Create an girder element for each lattice section that matches the slave list names.
  ! If no lattice element names match any names on the girder slave list then assume 
  ! this girder is for a different lattice and ignore the girder. If some do match and 
  ! some don't then flag this as an error.

  case (girder$)

    if (pele%is_range .and. size(pele%control) /= 2) then
      call parser_error ('GIRDER HAS BAD "ELE_START:ELE_END" RANGE CONSTRUCT. ' // ele%name)
      cycle
    endif

    ! Loop over all elements in the lattice.

    if (allocated(cs)) deallocate(cs)
    allocate (cs(size(pele%control)))

    created_girder_lord = .false.

    branch_loop: do ib = 0, ubound(lat%branch, 1)
      branch => lat%branch(ib)
      ie_start = 1
      ix1_slave = -1

      ! Loop over all possible first elements

      ele_loop: do ie_start = 1, branch%n_ele_track


        ! Loop over girder slave list and see if this section matches.

        ix_ele_now = ie_start
        ix_super_lord_end = -1   ! Not in a super_lord
        ixs = 1                  ! Index of girder slave element we are looking for.
        n_slave = 0              ! Number of actual slaves found.
        matched_to_drift = .false.
        have_ignored_a_drift = .false.
        have_wrapped = .false.

        if (size(pele%control) == 0) then
          call parser_error ('GIRDER DOES NOT HAVE ANY ELEMENTS TO SUPPORT: ' // lord%name)
          cycle main_loop
        endif

        ! loop over all girder slaves and see if lattice eles match slaves.

        slave_loop: do
          if (n_slave > 0 .and. cs(1)%slave%ix_ele == ix1_slave) cycle ele_loop  ! Can happen with superposition
          if (ixs > size(pele%control)) exit

          ! Wrap around the origin if needed.
          if (ix_ele_now > branch%n_ele_track) then
            ix_ele_now = ix_ele_now - branch%n_ele_track
            have_wrapped = .true.
          endif

          if (have_wrapped .and. ix_ele_now == ie_start) then
            call parser_error ('GIRDER SLAVE ELEMENT NOT FOUND: ' // slave_name)
            cycle main_loop
          endif

          slave_name = pele%control(ixs)%name

          ele => pointer_to_ele (lat, ix_ele_now, ib)

          if (girder_match_slave_element(ele, slave_name, ele, n_slave, cs, ix_super_lord_end, ixs, ix_ele_now, pele)) cycle

          ! Here if no match. 
          ! If not previously in a super lord then there is no overall match to the slave list.

          if (ele%slave_status == super_slave$ .and. ix_super_lord_end > -1) then
            if (ix_ele_now == ix_super_lord_end) ix_super_lord_end = -1
            ix_ele_now = ix_ele_now + 1
            cycle
          endif

          ! No match to the slave list. If a marker or drift then ignore except 
          ! if this is the first slave in which case there is no match.

          if ((ele%key == marker$ .or. ele%key == drift$) .and. ixs > 1) then
            if (ix_ele_now == ix_super_lord_end) ix_super_lord_end = -1
            ix_ele_now = ix_ele_now + 1
            if (ele%key == drift$) have_ignored_a_drift = .true.
            cycle
          endif

          ! Match failed. Start again 

          cycle ele_loop

        enddo slave_loop

        if (matched_to_drift .and. have_ignored_a_drift .and. .not. pele%is_range) cycle  ! matching rules violated.

        ! create the girder element

        if (n_slave == 0) then
          call parser_error ('LIST OF GIRDER SLAVES IN LATTICE FILE DOES NOT INCLUDE A NON-DRIFT ELEMENT: ' // &
                              lord%name, level = s_warn$)
          cycle main_loop
        endif

        call new_control (lat, ix_lord, lord%name)
        call create_girder (lat, ix_lord, cs(1:n_slave), lord, err)
        if (err) then
          call parser_error ('ERROR CONSTRUCTING GIRDER')
          lat%n_ele_max = lat%n_ele_max - 1
          return
        endif

        created_girder_lord = .true.
        ix1_slave = cs(1)%slave%ix_ele

      enddo ele_loop

    enddo branch_loop

    if (.not. created_girder_lord) then
      call parser_error ('FAILED TO FIND REGION IN LATTICE FOR CREATING GIRDER: ' // &
                          lord%name, level = s_warn$)
    endif

  end select

enddo main_loop

call control_bookkeeper (lat)

!-------------------------------------------------------------------------
contains

recursive function girder_match_slave_element (ele, slave_name, slave, n_slave, cs, &
                                        ix_super_lord_end, ixs, ix_ele_now, pele) result (is_matched)

type (ele_struct), target :: ele, slave
type (ele_struct), pointer :: lord, slave1, slave2, ele2
type (control_struct), allocatable, target :: cs(:)
type (control_struct), allocatable :: cs_temp(:)
type (parser_ele_struct) :: pele

integer n_slave, ixs, ix_ele_now, ix_super_lord_end
integer ii, ls, n, ie
logical is_matched, add_slave

character(*) slave_name

! If element is already slaved to a girder must match to the girder (an element cannot have multiple girder lords).
! Need to avoid the situation where "gird1:gird2" matches to elements inbetween gird1 and gird2 even if
! the element is slaved to a third girder.

lord => pointer_to_girder(ele)
if (associated(lord)) then
  ele2 => lord
else
  ele2 => ele
endif

! Try to match

is_matched = match_wild(ele2%name, slave_name)

if (is_matched .or. (pele%is_range .and. ixs == 2 .and. (ele2%slave_status == free$ .or. ele2%slave_status == minor_slave$))) then

  if (is_matched) ixs = ixs + 1  ! Next element in list

  if (ele2%key == drift$) then
    if (is_matched) matched_to_drift = .true.

  else ! If not a drift then ele will be a girder slave
    ! First check for duplicates. For example, an element superimposed over a marker
    ! marker will be duplicated unless a check is made.
    add_slave = .true.
    do ie = 1, n_slave
      if (ele2%ix_ele == cs(ie)%slave%ix_ele .and. ele2%ix_branch == cs(ie)%slave%ix_branch) add_slave = .false.
    enddo

    if (add_slave) then
      n_slave = n_slave + 1
      if (size(cs) < n_slave) then  ! Can happen if there is a range.
        n = size(cs)
        call move_alloc(cs, cs_temp)
        allocate (cs(2*n))
        cs(1:n) = cs_temp
      endif
      cs(n_slave)%slave = lat_ele_loc_struct(ele2%ix_ele, ele2%ix_branch)
    endif
  endif

  is_matched = .true.

  ! If a super_lord the logic here is complicated by the fact that 
  ! elements can, for example, be completely contained within another element.
  ! Note: slave can be a super_lord if ele is a multipass_lord

  if (ele2%lord_status == super_lord$) then
    slave2 => pointer_to_slave(ele2, ele2%n_slave)
    ix_super_lord_end = ix_far_index(ix_ele_now-1, ix_super_lord_end, slave2%ix_ele)
  endif

  if (slave%lord_status == super_lord$) then
    slave2 => pointer_to_slave(slave, slave%n_slave)
    ix_super_lord_end = ix_far_index(ix_ele_now-1, ix_super_lord_end, slave2%ix_ele)
  endif

  ! If in a super_slave region then need to recheck the current slave against the next girder slave name.

  if (ix_super_lord_end == -1 .or. pele%is_range) ix_ele_now = ix_ele_now + 1

  ! If match to a girder then move pointers to element after last girder slave

  if (ele2%key == girder$) then
    call find_element_ends (ele2, slave1, slave2)
    ix_ele_now = slave2%ix_ele + 1
    ix_super_lord_end = -1
  endif

  return
endif

! Since ele does not match, look for match at a super or multipass lord of this element.
! Girder lords have been handled above.

do ii = 1, ele%n_lord
  lord => pointer_to_lord (ele, ii)
  ls = lord%lord_status
  if (ls /= super_lord$ .and. ls /= multipass_lord$) cycle
  is_matched = girder_match_slave_element(lord, slave_name, ele, n_slave, cs, ix_super_lord_end, ixs, ix_ele_now, pele)
  if (is_matched) return
enddo

end function girder_match_slave_element

!-------------------------------------------------------------------------
! contains

! Function to return the index that is farthest (reached last) when moving
! from ix_now in a positive direction. Tricky part is if there is wrap around.
! An index of -1 means that the corresponding point does not exist.

function ix_far_index (ix_now, ix1, ix2) result (ix_far)

implicit none

integer ix_now, ix1, ix2, ix_far

!

if (ix1 < 0) then      ! Point 1 does not exist so point 2 wins by default
  ix_far = ix2
elseif (ix2 < 0) then  ! Point 2 does not exist so point 1 wins by default
  ix_far = ix1
elseif (ix1 < ix_now .and. ix2 < ix_now) then  ! both wrapped case
  ix_far = max(ix1, ix2)
elseif (ix1 > ix_now .and. ix2 > ix_now) then ! No wrap ("normal") case
  ix_far = max(ix1, ix2)
else                      ! One is wrapped but not the other case
  ix_far = min(ix1, ix2)
endif

end function ix_far_index

!-------------------------------------------------------------------------
! contains

subroutine make_this_overlay_group_lord (ix_pick, lord, lat, n_slave, cs, err_flag, pele, m_eles)

type (ele_struct) :: lord
type (ele_struct), pointer :: slave
type (lat_struct) lat
type (control_struct), allocatable, target :: cs(:)
type (parser_ele_struct), target :: pele
type (multi_ele_pointer_struct), allocatable :: m_eles(:)
type (parser_controller_struct), pointer :: pc
type (all_pointer_struct) a_ptr

integer n_slave
integer k, n, ix, ip, iv, ix_pick, ix_lord
logical err_flag, err
character(40) attrib_name

!

err_flag = .true.

n = n_slave * size(lord%control%var)
if (allocated(cs)) deallocate(cs)
allocate (cs(n))

! Slave setup

n_slave = 0 ! number of slaves found
do ip = 1, size(pele%control)

  pc => pele%control(ip)

  do iv = 1, size(lord%control%var)
    ! Only when attrib_name == '*' is the loop executed multiple times.
    if (pc%attrib_name /= '*' .and. iv > 1) exit

    select case (pc%attrib_name)
    case (blank_name$);   attrib_name = pele%default_attrib
    case ('*');           attrib_name = lord%control%var(iv)%name
    case default;         attrib_name = pc%attrib_name
    end select

    ! There might be more than 1 element with same name. 
    ! Loop over all elements whose name matches name.
    ! Put the info into the cs structure.

    do k = 1, m_eles(ip)%n_loc
      if (ix_pick /= 0 .and. k /= ix_pick) cycle
      slave => pointer_to_ele (lat, m_eles(ip)%eles(k)%loc)
      ! Slave can only be a null_ele if it was formally a drift that no longer exists.
      if (slave%key == null_ele$) then
        call parser_error ('IN OVERLAY OR GROUP ELEMENT: ' // lord%name, &
                           'Slave element: ' // trim(slave%name) // ' no longer exists due to superposition!')
        return
      endif

      n_slave = n_slave + 1
      if (allocated(pc%y_knot)) then
        cs(n_slave)%y_knot = pc%y_knot
      else
        call reallocate_expression_stack (cs(n_slave)%stack, pc%n_stk)
        cs(n_slave)%stack = pc%stack(1:pc%n_stk)
      endif
      cs(n_slave)%slave = lat_ele_loc_struct(slave%ix_ele, slave%ix_branch)
      cs(n_slave)%lord%ix_ele = -1             ! dummy value
      call pointer_to_attribute (slave, attrib_name, .true., a_ptr, err, .false., ix_attrib = ix)
      
      ! If attribute not found it may be a special attribute like accordion_edge$.
      ! A special attribute will have ix > num_ele_attrib$
      if (.not. associated(a_ptr%r) .and. lord%key == group$) then
        ix = attribute_index(lord, attrib_name)
        if (ix <= num_ele_attrib$) ix = 0  ! Mark as not valid
      endif
      cs(n_slave)%ix_attrib = ix
      cs(n_slave)%attribute = attrib_name
      if (ix < 1 .and. .not. associated(a_ptr%r)) then
        call parser_error ('IN OVERLAY OR GROUP ELEMENT: ' // lord%name, 'ATTRIBUTE: ' // attrib_name, &
                           'IS NOT A VALID ATTRIBUTE OF: ' // slave%name, pele = pele)
        return
      endif
      if (iv > 1) call parser_transfer_control_struct(cs(n_slave), cs(n_slave), lord, iv)
    enddo
  enddo

enddo

! create the lord

if (n_slave == 0) return   ! If the lord has no slaves then do not create a lord.

call new_control (lat, ix_lord, lord%name)  ! get index in lat where lord goes
lat%ele(ix_lord) = lord

select case (lord%key)
case (overlay$)
  call create_overlay (lat%ele(ix_lord), cs(1:n_slave), err)
case (group$)
  call create_group (lat%ele(ix_lord), cs(1:n_slave), err)
end select
if (err) return

lat%ele(ix_lord)%value(gang$) = lord%value(gang$)

! Finish.

err_flag = .false.

end subroutine make_this_overlay_group_lord

end subroutine parser_add_lords

!-------------------------------------------------------------------------
!-------------------------------------------------------------------------
!-------------------------------------------------------------------------
!+
! Subroutine drift_and_pipe_track_methods_adjustment(lat)
!
! Drift and pipe elements can be used in both photon and non-photon lines.
! A problem occures if, for example, a lattice file with both photon and
! non-photon lines contains a line like:
!   drift::*[tracking_method] = taylor
! So this routine resets drift and pipe tracking_method and mat6_calc_method
! parameters in photon lines to bmad_standard if needed.
!
! Input:
!   lat   -- lat_struct: Lattice
!
! Output:
!   lat   -- lat_struct: Lattice with tracking methods adjusted if needed.
!-

subroutine drift_and_pipe_track_methods_adjustment(lat)

implicit none

type (lat_struct), target :: lat
type (branch_struct), pointer :: branch
type (ele_struct), pointer :: ele, lord, lord2

integer ib, ie, j

! Only adjust for drift and pipe elements. 
! If there is a problem with other types of elements we don't want to cover up a problem.

do ib = 0, ubound(lat%branch, 1)
  branch => lat%branch(ib)
  if (branch%param%particle /= photon$) cycle

  do ie = 1, branch%n_ele_track
    ele => branch%ele(ie)
    if (ele%key /= drift$ .and. ele%key /= pipe$) cycle

    if (.not. valid_tracking_method(ele, photon$, ele%tracking_method)) then
      ele%tracking_method = bmad_standard$
      do j = 1, ele%n_lord
        lord => pointer_to_lord(ele, j)
        if (lord%lord_status /= super_lord$ .and. lord%lord_status /= multipass_lord$) cycle
        lord%tracking_method = bmad_standard$
        if (lord%slave_status == multipass_slave$) then
          lord2 => pointer_to_lord(lord, 1)
          lord2%tracking_method = bmad_standard$
        endif
      enddo
    endif

    if (.not. valid_mat6_calc_method(ele, photon$, ele%mat6_calc_method)) then
      ele%mat6_calc_method = bmad_standard$
      do j = 1, ele%n_lord
        lord => pointer_to_lord(ele, j)
        if (lord%lord_status /= super_lord$ .and. lord%lord_status /= multipass_lord$) cycle
        lord%mat6_calc_method = bmad_standard$
        if (lord%slave_status == multipass_slave$) then
          lord2 => pointer_to_lord(lord, 1)
          lord2%mat6_calc_method = bmad_standard$
        endif
      enddo
    endif
  enddo
enddo

end subroutine drift_and_pipe_track_methods_adjustment

!-------------------------------------------------------------------------
!-------------------------------------------------------------------------
!-------------------------------------------------------------------------
!+
! Subroutine settable_dep_var_bookkeeping (ele)
!
! Subroutine to initialize dependent variables in an element.
!
! This subroutine is used by bmad_parser and bmad_parser2.
! This subroutine is not intended for general use.
!-

subroutine settable_dep_var_bookkeeping (ele)

use random_mod

implicit none

type (ele_struct),  target :: ele
type (branch_struct), pointer :: branch
type (surface_grid_struct), pointer :: grid
type (surface_grid_pt_struct), pointer :: pt

real(rp) a, rr, v_inv_mat(4,4), eta_vec(4)

integer n, i, j, i0, i1, j0, j1
logical kick_set, length_set, set_done, err_flag
logical b_field_set, g_set

! Wall3d init.

if (associated(ele%wall3d)) then
  do n = 1, size(ele%wall3d)
    call wall3d_initializer (ele%wall3d(n), err_flag)
    if (err_flag) then
      call parser_error ('WALL INIT ERROR FOR ELEMENT: ' // ele%name)
      return
    endif
  enddo
endif

! Surface init

if (associated(ele%photon)) then
  grid => ele%photon%grid
  select case (grid%type)
  case (segmented$)
    do i = lbound(grid%pt, 1), ubound(grid%pt, 1)
    do j = lbound(grid%pt, 2), ubound(grid%pt, 2)
      call init_surface_segment (ele%photon, i, j)
    enddo
    enddo

  case (displacement$)
    do i = lbound(grid%pt, 1), ubound(grid%pt, 1)
    do j = lbound(grid%pt, 2), ubound(grid%pt, 2)
      pt => grid%pt(i,j)

      pt%x0 = i * grid%dr(1) + grid%r0(1)
      pt%y0 = j * grid%dr(2) + grid%r0(2)

      i0 = i - 1; i1 = i + 1
      j0 = j - 1; j1 = j + 1
      if (i == lbound(grid%pt, 1)) i0 = i
      if (i == ubound(grid%pt, 1)) i1 = i
      if (j == lbound(grid%pt, 2)) j0 = j
      if (j == ubound(grid%pt, 2)) j1 = j
      
      if (pt%dz_dx == real_garbage$) then
        pt%dz_dx = (grid%pt(i1,j)%z0 - grid%pt(i0,j)%z0) / ((i1-i0)*grid%dr(1))
        pt%dz_dy = (grid%pt(i,j1)%z0 - grid%pt(i,j0)%z0) / ((j1-j0)*grid%dr(2))
      endif

      if (pt%d2z_dxdy == real_garbage$) then
        pt%d2z_dxdy = (grid%pt(i1,j1)%z0 - grid%pt(i1,j0)%z0 - grid%pt(i0,j1)%z0 + grid%pt(i0,j0)%z0) / &
                                                            ((i1-i0)*grid%dr(1)*(j1-j0)*grid%dr(2))
      endif
    enddo
    enddo

  end select
endif

! Aperture init

if (ele%aperture_type == auto_aperture$) then
  call aperture_bookkeeper (ele)
endif

! Note: If an attribute has a value of real_garbage$ then that attribute has not been set by the user.

kick_set = (ele%value(hkick$) /= 0) .or. (ele%value(vkick$) /= 0)

select case (ele%key)

! Taylor map gets unit spin quaternion if nothing has been set for spin.

case (taylor$)

  if (size(ele%spin_taylor(0)%term) == 0 .and. size(ele%spin_taylor(1)%term) == 0 .and. &
                size(ele%spin_taylor(2)%term) == 0 .and. size(ele%spin_taylor(3)%term) == 0) then
    call add_taylor_term(ele%spin_taylor(0), 1.0_rp, [0, 0, 0, 0, 0, 0])
  endif

!------------------
case (beginning_ele$)

  if (ele%a%beta /= 0) ele%a%gamma = (1 + ele%a%alpha**2) / ele%a%beta
  if (ele%b%beta /= 0) ele%b%gamma = (1 + ele%b%alpha**2) / ele%b%beta

  ele%gamma_c = sqrt(1 - ele%c_mat(1,1)*ele%c_mat(2,2) + ele%c_mat(1,2)*ele%c_mat(2,1))

  call make_v_mats (ele, v_inv_mat = v_inv_mat)
  eta_vec = matmul (v_inv_mat, [ele%x%eta, ele%x%etap, ele%y%eta, ele%y%etap])

  ele%a%eta  = eta_vec(1)
  ele%a%etap = eta_vec(2)
  ele%b%eta  = eta_vec(3)
  ele%b%etap = eta_vec(4)

!------------------
! Convert rbends to sbends and evaluate G if needed.
! Needed is the length and either: angle, G, or rho.
! Note: l -> l_chord for rbends has already been done.

case (sbend$, rbend$, rf_bend$) 

  b_field_set = (ele%value(b_field$) /= 0 .or. ele%value(db_field$) /= 0)
  g_set = (ele%value(g$) /= 0 .or. ele%value(dg$) /= 0)
  if ((ele%value(angle$) /= 0 .or. ele%value(rho$) /= 0 .or. g_set) .and. &
                                      .not. b_field_set) ele%value(b_field$) = real_garbage$

  if (ele%key /= rf_bend$) ele%sub_key = ele%key  ! Save sbend/rbend input type.

  ! Only one of b_field, g, or rho may be set.
  ! B_field may not be set for an rbend since, in this case, L is not computable (we don't know the ref energy).

  if (b_field_set .and. ele%key == rbend$) call parser_error &
          ("B_FIELD NOT SETTABLE FOR AN RBEND (USE AN SBEND INSTEAD): " // ele%name)

  if (b_field_set .and. g_set) call parser_error &
          ('BOTH G (OR DG) AND B_FIELD (OR DB_FIELD) SET FOR A BEND: ' // ele%name)

  if (b_field_set .and. ele%value(rho$) /= 0) call parser_error &
          ('BOTH RHO AND B_FIELD (OR DB_FIELD) SET FOR A BEND: ' // ele%name)

  if (ele%value(g$) /= 0 .and. ele%value(rho$) /= 0) &
            call parser_error ('BOTH G AND RHO SPECIFIED FOR BEND: ' // ele%name)

  ! if rho is set then this gives g

  if (ele%value(l$) /= 0 .and. ele%value(angle$) /= 0 .and. ele%value(g$) /= 0) &
                      call parser_error ('ANGLE, G, AND L ARE ALL SPECIFIED FOR BEND: ' // ele%name)
  if (ele%value(l$) /= 0 .and. ele%value(angle$) /= 0 .and. ele%value(rho$) /= 0) &
                      call parser_error ('ANGLE, RHO, AND L ARE ALL SPECIFIED FOR BEND: ' // ele%name)

  if (ele%value(rho$) /= 0) ele%value(g$) = 1 / ele%value(rho$)

  ! If g and angle are set then this determines l

  if (ele%value(g$) /= 0 .and. ele%value(angle$) /= 0) ele%value(l$) = ele%value(angle$) / ele%value(g$)

  if (ele%value(angle$) /= 0 .and. ele%value(l$) == 0 .and. ele%value(l_chord$) == 0) then
    call parser_error ('THE BENDING ANGLE IS NONZERO IN A ZERO LENGTH BEND! ' // ele%name)
  endif

  ! Convert an rbend to an sbend

  if (ele%key == rbend$) then
    ! Note: L must be zero if g and angle have both been specified and are non-zero.
    if (ele%value(l$) == 0 .and. ele%value(l_chord$) /= 0) then
      if (ele%value(angle$) /= 0) then
        ele%value(l$) = ele%value(l_chord$) * ele%value(angle$) / (2.0_rp * sin(0.5_rp*ele%value(angle$)))
      elseif (ele%value(g$) /= 0) then
        a = 0.5_rp * ele%value(l_chord$) * ele%value(g$)
        if (abs(a) >= 1) then
          call parser_error ('G * L FOR RBEND IS TOO LARGE TO BE PHYSICAL! ' // ele%name)
          return
        endif
        a = 2 * asin(a)
        ele%value(l$) = ele%value(l_chord$) * a / (2.0_rp * sin(0.5_rp*a))
      else  ! g and angle are zero.
        ele%value(l$) = ele%value(l_chord$)
      endif
    endif

    if (ele%value(l$) /= 0 .and. ele%value(angle$) /= 0) then
      ele%value(g$) = ele%value(angle$) / ele%value(l$) 
    elseif (ele%value(g$) /= 0) then
      ele%value(angle$) = ele%value(g$) * ele%value(l$) 
    endif

    ele%value(e1$) = ele%value(e1$) + 0.5_rp * ele%value(angle$)
    ele%value(e2$) = ele%value(e2$) + 0.5_rp * ele%value(angle$)
    ele%key = sbend$
  endif

  ! 

  if (ele%value(angle$) /= 0) ele%value(g$) = ele%value(angle$) / ele%value(l$) 

  ! If fintx or hgapx are real_garbage then they have not been set.
  ! If so, set their valuse to fint and hgap.

  if (ele%key /= rf_bend$) then
    if (ele%value(hgapx$) == real_garbage$) ele%value(hgapx$) = ele%value(hgap$)
    if (ele%value(fintx$) == real_garbage$) ele%value(fintx$) = ele%value(fint$)
  endif

!------------------
! Accept use of Voltage for lcavities and vary the mode frequencies.

case (lcavity$) 

  if (ele%value(voltage$) /= 0) then
    if (ele%value(gradient$) /= 0) call parser_error &
                ('BOTH VOLTAGE AND GRADIENT NON-ZERO FOR A LCAVITY:', ele%name)
    if (ele%value(l$) == 0) then
      ele%value(gradient$) = 0
    else
      ele%value(gradient$) = ele%value(voltage$) / ele%value(l$)
    endif
  endif

  if (ele%value(voltage_err$) /= 0) then
    if (ele%value(gradient_err$) /= 0) call parser_error &
                ('BOTH VOLTAGE_ERR AND GRADIENT_ERR NON-ZERO FOR A LCAVITY:', ele%name)
    if (ele%value(l$) == 0) then
      ele%value(gradient_err$) = 0
    else
      ele%value(gradient_err$) = ele%value(voltage_err$) / ele%value(l$)
    endif
  endif

!------------------

case (crab_cavity$)

  if (ele%value(voltage$) /= 0) then
    if (ele%value(gradient$) /= 0) call parser_error &
                ('BOTH VOLTAGE AND GRADIENT NON-ZERO FOR A CRAB_CAVITY:', ele%name)
    if (ele%value(l$) == 0) then
      ele%value(gradient$) = 0
    else
      ele%value(gradient$) = ele%value(voltage$) / ele%value(l$)
    endif
  else
    ele%value(voltage$) = ele%value(gradient$) * ele%value(l$)
  endif

!------------------

case (rfcavity$) 

  if (ele%value(rf_frequency$) /= 0 .and. ele%value(harmon$) /= 0) call parser_error &
              ('BOTH RF_FREQUENCY AND HARMON SET FOR RFCAVITY: ' // ele%name, &
               'SETTING OF HARMON WILL BE IGNORED!', level = s_warn$)

  if (ele%value(voltage$) /= 0) then
    if (ele%value(gradient$) /= 0) call parser_error &
                ('BOTH VOLTAGE AND GRADIENT NON-ZERO FOR A RFCAVITY:', ele%name)
    if (ele%value(l$) == 0) then
      ele%value(gradient$) = 0
    else
      ele%value(gradient$) = ele%value(voltage$) / ele%value(l$)
    endif
  endif


!------------------
! for a planar and helical wigglers n_pole is a dependent attribute

case (wiggler$, undulator$)
  if (ele%field_calc == int_garbage$) ele%field_calc = planar_model$

  ! Default tracking_method for map type elements is Taylor. Bmad_standard is not possible.
  if (ele%field_calc /= planar_model$ .and. ele%field_calc /= helical_model$) then
    if (ele%tracking_method == bmad_standard$) ele%tracking_method = taylor$
    if (ele%mat6_calc_method == bmad_standard$) ele%mat6_calc_method = taylor$
  endif

  if (ele%value(l_period$) == 0 .and. ele%value(n_period$) /= 0) then
    ele%value(l_period$) = ele%value(l$) / ele%value(n_period$) 
  endif

!------------------

case (quadrupole$)
  if (ele%field_master .and. (ele%value(k1$) /= 0 .or. kick_set)) call parser_error &
      ('INDEPENDENT VARIABLE PROBLEM FOR ELEMENT: ' // ele%name, &
       'BOTH STRENGTH (K1, HKICK, ETC.) AND FIELD SET FOR A QUAD.')

!------------------

case (solenoid$)
  if (ele%field_master .and. (ele%value(ks$) /= 0 .or. kick_set)) call parser_error &
      ('INDEPENDENT VARIABLE PROBLEM FOR ELEMENT: ' // ele%name, &
       'BOTH STRENGTH (KS, HKICK, ETC.) AND FIELD SET FOR A SOLENOID.')

!------------------

case (sol_quad$)
  if (ele%field_master .and. (ele%value(ks$) /= 0 .or. &
                            ele%value(k1$) /= 0 .or. kick_set)) call parser_error &
      ('INDEPENDENT VARIABLE PROBLEM FOR ELEMENT: ' // ele%name, &
       'BOTH STRENGTH (K1, HKICK, ETC.) AND FIELD SET FOR A SOL_QUAD.')

!------------------

case (sextupole$)
  if (ele%field_master .and. (ele%value(k2$) /= 0 .or. kick_set)) call parser_error &
      ('INDEPENDENT VARIABLE PROBLEM FOR ELEMENT: ' // ele%name, &
       'BOTH STRENGTH (K2, HKICK, ETC.) AND FIELD SET FOR A SEXTUPOLE.')

!------------------

case (octupole$)
  if (ele%field_master .and. (ele%value(k3$) /= 0 .or. kick_set)) call parser_error &
      ('INDEPENDENT VARIABLE PROBLEM FOR ELEMENT: ' // ele%name, &
       'BOTH STRENGTH (K3, HKICK, ETC.) AND FIELD SET FOR A OCTUPOLE.')

!------------------

case (hkicker$, vkicker$)
  if (ele%field_master .and. (ele%value(kick$) /= 0 .or. kick_set)) call parser_error &
      ('INDEPENDENT VARIABLE PROBLEM FOR ELEMENT: ' // ele%name, &
       'BOTH STRENGTH AND BL_KICK SET FOR A H/VKICKER.')

!------------------

case (elseparator$)
  if (ele%field_master .and. kick_set) call parser_error &
      ('INDEPENDENT VARIABLE PROBLEM FOR ELEMENT: ' // ele%name, &
       'BOTH KICK (HKICK OR VKICK) AND E_FIELD OR VOLTAGE SET FOR A ELSEPARATOR.')

  if (ele%field_master) then
    if (ele%value(voltage$) /= 0 .and. ele%value(e_field$) /= 0) call parser_error &
              ('INDEPENDENT VARIABLE PROBLEM FOR ELSEPARATOR: ' // ele%name, &
               'BOTH VOLTAGE AND E_FIELD SET FOR THIS ELEMENT.')

    if (ele%value(voltage$) /= 0) then
      if (ele%value(gap$) == 0) then
        call parser_error ('FOR ELSEPARATOR: ' // ele%name, 'VOLTAGE IS SET BUT GAP IS NOT!')
      else
        ele%value(e_field$) = ele%value(voltage$) / ele%value(gap$)
      endif
    endif
  endif

!------------------

case (e_gun$)
  if (ele%value(gradient$) == 0 .and. ele%value(l$) /= 0) ele%value(gradient$) = ele%value(voltage$) / ele%value(l$)

end select

end subroutine settable_dep_var_bookkeeping 

!-------------------------------------------------------------------------
!-------------------------------------------------------------------------
!-------------------------------------------------------------------------
!+
! Subroutine form_digested_bmad_file_name (lat_file, digested_file, full_lat_file, use_line)
!
! Subroutine to form the standard name of the Bmad digested file. 
! The standard digested file name has the suffix added to the file name:
!     suffix = '.digested' + bmad_inc_version$ 
! Exception: If the use_line argument is present and not blank, the suffix will be:
!     suffix = '.' + use_line + '.digested' + bmad_inc_version$ 
!   
!
! Input:
!   lat_file -- Character(*): Input lattice file name.
!   use_line -- Character(*), optional: Line used for lattice expansion. If not present
!                 or blank, the line used is the one that was specified in the lattice file.
!
! Output:
!   digested_file -- Character(200): Name of the digested file.
!   full_lat_file -- Character(200), optional: Input lattice file name with full directory.
!                       Can be used for error messages.
!-

subroutine form_digested_bmad_file_name (lat_file, digested_file, full_lat_file, use_line)

character(*) lat_file, digested_file
character(*), optional :: full_lat_file, use_line
character(200) name, full_name

integer ix

! Singular case

if (lat_file == '') then
  digested_file = ''
  return
endif

! Get the full_lat_file name

call fullfilename (lat_file, name)
inquire (file = name, name = full_name)  ! full input file_name
if (present (full_lat_file)) full_lat_file = full_name

! Construct the digested_file name

if (present(use_line)) then
  if (use_line /= '') then
    write (digested_file, '(4a, i0)') trim(full_name), '.', trim(use_line), '.digested', bmad_inc_version$ 
    return
  endif
endif

write (digested_file, '(2a, i0)') trim(full_name), '.digested', bmad_inc_version$ 

end subroutine form_digested_bmad_file_name

!-------------------------------------------------------------------------
!-------------------------------------------------------------------------
!-------------------------------------------------------------------------
!+
! Subroutine parser_add_branch (fork_ele, lat, sequence, in_name, in_indexx, &
!                                  seq_name, seq_indexx, no_end_marker, in_lat, plat, created_new_branch)
!
! Subroutine to do line expansion.
!
! This subroutine is used by bmad_parser and bmad_parser2.
! This subroutine is not intended for general use.
!-

subroutine parser_add_branch (fork_ele, lat, sequence, seq_name, &
                                    seq_indexx, no_end_marker, in_lat, plat, created_new_branch, new_branch_name)

implicit none

type (lat_struct), target :: lat, in_lat
type (parser_lat_struct) plat
type (ele_struct) fork_ele
type (ele_struct), pointer :: target_ele
type (seq_struct), allocatable, target :: sequence(:)
type (branch_struct), pointer :: branch

integer, allocatable :: seq_indexx(:), in_indexx(:)
integer i, j, nb, n_ele_use, n, ix, key

character(*), optional :: new_branch_name
character(*), allocatable ::  seq_name(:)
character(40) branch_name

logical created_new_branch, no_end_marker

!

created_new_branch = .true.
nb = ubound(lat%branch, 1)

if (is_false(fork_ele%value(new_branch$))) then ! Branch back if
  do i = 0, nb - 1
    branch => lat%branch(i)
    if (branch%name /= fork_ele%component_name) cycle
    fork_ele%value(ix_to_branch$) = i
    created_new_branch = .false.
    if (present(new_branch_name)) new_branch_name = ''
  enddo
endif

branch_name = fork_ele%component_name
if (present(new_branch_name)) new_branch_name = branch_name
fork_ele%component_name = plat%ele(fork_ele%ixx)%ele_name  ! Substitute element name for line name.

if (created_new_branch) then
  call parser_expand_line (1, branch_name, sequence, seq_name, seq_indexx, no_end_marker, n_ele_use, lat, in_lat)
  if (bp_com%error_flag) return
  nb = nb + 1
  fork_ele%value(ix_to_branch$) = nb
  branch => lat%branch(nb)

  branch%ix_from_branch     = fork_ele%ix_branch
  branch%ix_from_ele        = fork_ele%ix_ele
  n = branch%ix_from_branch

  ! Need to know if the reference energy needs to be specified for the new branch which depends upon if the 
  ! "to" ele is the Beginning element. But the "to" element may not yet exist (may be superimposed later).
  ! So just do something crude for now.
  if (fork_ele%component_name == '' .or. fork_ele%component_name == 'BEGINNING') then
    branch%ix_to_ele = 0
  else
    branch%ix_to_ele = -1
  endif
endif


end subroutine parser_add_branch

!-------------------------------------------------------------------------
!-------------------------------------------------------------------------
!-------------------------------------------------------------------------
!+
! Subroutine parser_identify_fork_to_element (lat)
!
! Routine to identify the elements the forks in a lattice are branching to.
!
! This subroutine is used by bmad_parser and bmad_parser2.
! This subroutine is not intended for general use.
!-

subroutine parser_identify_fork_to_element (lat)

implicit none

type (lat_struct), target :: lat
type (ele_struct), pointer :: target_ele
type (ele_struct), pointer :: fork_ele
type (branch_struct), pointer :: branch
type (ele_pointer_struct), allocatable :: eles(:)

integer ib, ie, j, n_loc
logical err

character(40) name

!

do ib = 0, ubound(lat%branch, 1)

  do ie = 1, lat%branch(ib)%n_ele_max

    fork_ele => lat%branch(ib)%ele(ie)
    if (fork_ele%key /= fork$ .and. fork_ele%key /= photon_fork$) cycle

    branch => lat%branch(nint(fork_ele%value(ix_to_branch$)))
    nullify(target_ele)
    name = fork_ele%component_name

    if (name == '') then
      if (nint(fork_ele%value(direction$)) == 1) then
        target_ele => branch%ele(0)
      else
        target_ele => branch%ele(branch%n_ele_track)
      endif

    else
      call lat_ele_locator (name, lat, eles, n_loc, err, ix_dflt_branch = branch%ix_branch)
      if (n_loc > 1) then
        call parser_error('DUPLICATE TO_ELEMENT: ' // name, 'FOR FORK ELEMENT: ' // fork_ele%name)
        return
      endif

      if (n_loc == 0) then
        call parser_error('TO_ELEMENT NOT FOUND: ' // name, 'FOR FORK ELEMENT: ' // fork_ele%name)
        return
      endif

      target_ele => eles(1)%ele
    endif


    fork_ele%value(ix_to_element$) = target_ele%ix_ele

    select case (target_ele%key)
    case (marker$, fork$, photon_fork$, fiducial$, beginning_ele$)
    case default
      call parser_error('TO_ELEMENT: ' // name, 'FOR FORK ELEMENT: ' // fork_ele%name, &
                        'IS NOT A ZERO-LENGTH MARKER-LIKE ELEMENT')
    end select

  enddo

  branch => lat%branch(ib)
  if (branch%ix_from_branch > -1) then
    fork_ele => lat%branch(branch%ix_from_branch)%ele(branch%ix_from_ele)
    branch%ix_to_ele = nint(fork_ele%value(ix_to_element$))
  endif

enddo

end subroutine parser_identify_fork_to_element

!-------------------------------------------------------------------------
!-------------------------------------------------------------------------
!-------------------------------------------------------------------------
!+
! Subroutine parser_expand_line (lat, line_name, sequence, &
!               seq_name, seq_indexx, no_end_marker, n_ele_expand, lat, in_lat, expanded_line)
!
! Subroutine to do line expansion.
!
! This subroutine is used by bmad_parser and bmad_parser2.
! This subroutine is not intended for general use.
!
! Note: Either lat and in_lat must be present or expanded_line must be present.
!
! Input:
!   i_lev         -- integer: Subsequence level. 1 => Root level.
!   line_name     -- character(*): Root line to expand.
!   sequence(:)   -- seq_struct: Array of sequencies.
!   seq_name(:)   -- character(*): Array of sequence names.
!   seq_indexx(:) -- integer: Index array for the sequence names.
!   no_end_marker -- logical: Put a marker named "end" at the end of the branch?
!   lat           -- lat_struct, optional: Lattice to put the expanded line
!   in_lat        -- lat_struct, optional: Lattice with array of defined elements.
!
! Output:
!   n_ele_expand     -- integer: Number of elements in the finished line.
!   lat              -- lat_struct, optional: Lattice with new line. Except if expanded_line is present.
!   expanded_line(:) -- base_line_ele_struct, optional: If present, lat argument will be
!                         ignored and the expanded line will be put into expanded_line.
!-

recursive subroutine parser_expand_line (i_lev, line_name, sequence, &
               seq_name, seq_indexx, no_end_marker, n_ele_expand, lat, in_lat, expanded_line)

implicit none

type (lat_struct), optional, target :: lat, in_lat
type (ele_struct), pointer :: ele_line(:), ele, ele2
type (seq_struct), allocatable, target :: sequence(:)
type (seq_ele_struct), pointer :: s_ele, this_seq_ele
type (seq_ele_struct), target :: dummy_seq_ele
type (seq_struct), pointer :: seq, seq2
type (base_line_ele_struct), allocatable, target ::  base_line(:), sub_line(:)
type (base_line_ele_struct), optional, allocatable :: expanded_line(:)
type (base_line_ele_struct), pointer :: b_ele
type (branch_struct), pointer :: branch

integer, allocatable :: seq_indexx(:)
integer iseq_tot, i_lev, ix_seq, n_ele_expand, rep_count, ix_ele, n_ele2
integer i, j, k, n, ix, ix_multipass, ix_branch, flip, ixs_start, ixs_end

character(*), allocatable ::  seq_name(:)
character(*) line_name
character(40) name
character(40), allocatable :: my_line(:)
character(100) err_line2

logical no_end_marker

! find line corresponding to the "use" statement.

iseq_tot = size(seq_indexx)
allocate (base_line(100))
err_line2 = ''
if (bp_com%detected_expand_lattice_cmd) err_line2 = &
                      'NOTE: ERROR HAPPENS AFTER AN EXPAND_LATTICE COMMAND. THIS MAY BE OF SIGNIFICANCE.'

call find_index (line_name, seq_name, seq_indexx, iseq_tot, ix_seq)
if (ix_seq == 0) then
  if (i_lev == 1) then
    call parser_error ('CANNOT FIND DEFINITION OF LINE IN "USE" STATEMENT: ' // line_name, err_line2, stop_here = .true.)
  else
    call parser_error ('CANNOT FIND DEFINITION OF SUBLINE: ' // line_name, err_line2, stop_here = .true.)
  endif
  return
endif

if (i_lev == 1 .and. sequence(ix_seq)%type /= line$) then
  call parser_error ('NAME IN "USE" STATEMENT IS NOT A LINE!', stop_here = .true.)
  return
endif

seq => sequence(ix_seq)
rep_count = seq%ele(1)%rep_count
ix_ele =  1              ! we start at the beginning
n_ele_expand = 0
if (seq%active) then
  call parser_error('INFINITE RECURSION: A SUBLINE OF LINE: ' // trim(line_name) // ' IS THIS SAME LINE!', stop_here = .true.)
  return
endif
seq%active = .true.
         
sequence(:)%ix_list = 1  ! Init. Used for replacement list index
sequence(:)%list_upcount = 0 ! Count up

!-------------------------------------------------------------------------
! Expand base line...

line_expansion: do

  ! If rep_count is zero then we are finished with the current element.

  if (rep_count == 0) then      ! goto next element in the sequence
    ! Goto the next element 
    ix_ele = ix_ele + 1

    ! Check if off the end of the current line...
    if (ix_ele <= size(seq%ele)) then  ! Nope. Still have more element to process
      rep_count = seq%ele(ix_ele)%rep_count           ! set the rep_count for the next ele.
      if (rep_count == 0) cycle                       ! For "0*sub_line" construct.

    ! If we have got to the end of the current line then pop the stack back to
    ! the next lower level.
    else
      exit
    endif
  endif

  rep_count = rep_count - 1

  ! if s_ele is a dummy arg then get corresponding actual arg.

  s_ele => seq%ele(ix_ele)  ! next element, line, or list

  ix = s_ele%ix_arg
  if (ix /= 0) then  ! it is a dummy argument.
    name = seq%corresponding_actual_arg(ix)
    s_ele => dummy_seq_ele
    s_ele%name = name
    s_ele%ele_orientation = seq%ele(ix_ele)%ele_orientation

    call find_index (name, seq_name, seq_indexx, iseq_tot, j)
    if (j > 0) then  ! if a sequence
      s_ele%ix_ele = j
      s_ele%type = sequence(j)%type
    else  ! Must be an element
      call find_index (name, in_lat%nametable, j)
      if (j == 0) then  ! if not an element then I don't know what it is
        call parser_error ('CANNOT FIND DEFINITION FOR: ' // name, &
                          'IN LINE: ' // seq%name, err_line2, seq = seq)
        if (global_com%exit_on_error) call err_exit
        return
      endif
      s_ele%ix_ele = j 
      s_ele%type = element$
    endif
    
  endif

  ! Select type

  select case (s_ele%type)

  ! If an element

  case (element$, list$) 
    if (s_ele%type == list$) then
      seq2 => sequence(s_ele%ix_ele)
      j = seq2%ix_list
      this_seq_ele => seq2%ele(j)
      seq2%list_upcount = seq2%list_upcount + 1
      if (seq2%list_upcount == this_seq_ele%rep_count) then
        seq2%ix_list = seq2%ix_list + 1
        if (seq2%ix_list > size(seq2%ele(:))) seq2%ix_list = 1
        seq2%list_upcount = 0
      endif
    else
      if (s_ele%tag /= '') then
        call parser_error ('ELEMENTS IN A LINE OR LIST ARE NOT ALLOWED TO HAVE A TAG.', &
                      'FOUND ILLEGAL TAG FOR ELEMENT: ' // s_ele%name, &
                      'IN THE LINE/LIST: ' // seq%name, seq = seq)
      endif
      this_seq_ele => s_ele
    endif

    if (this_seq_ele%ix_ele < 1) call parser_error('NOT A DEFINED ELEMENT: ' // &
                          s_ele%name, 'IN THE LINE/LIST: ' // seq%name, err_line2, seq = seq)

    
    if (n_ele_expand+10 > size(base_line)) call reallocate_base_line(base_line, 2*n_ele_expand)

    n_ele_expand = n_ele_expand + 1
    base_line(n_ele_expand)%ix_ele_in_in_lat = this_seq_ele%ix_ele

    base_line(n_ele_expand)%name = this_seq_ele%name
    base_line(n_ele_expand)%orientation = this_seq_ele%ele_orientation
    base_line(n_ele_expand)%ele_order_reflect = (this_seq_ele%ele_orientation == -1)

  ! if a line:
  !     a) move pointer on current level past line element
  !     b) go to the next higher level
  !     c) initialize pointers for the higher level to use the line

  case (line$, replacement_line$)
    if (i_lev > 100) then
      call parser_error ('NESTED LINES EXCEED STACK DEPTH! SUSPECT INFINITE LOOP!')
      if (global_com%exit_on_error) call err_exit
      return
    endif

    seq2 => sequence(s_ele%ix_ele)
    if (s_ele%type == replacement_line$) then
      if (size(seq2%dummy_arg) /= size(s_ele%actual_arg)) then
        call parser_error ('WRONG NUMBER OF ARGUMENTS FOR REPLACEMENT LINE: ' // &
            s_ele%name, 'WHEN USED IN LINE: ' // seq%name, seq = seq)
        return
      endif
      arg_loop: do i = 1, size(seq2%dummy_arg)
        seq2%corresponding_actual_arg(i) = s_ele%actual_arg(i)
        if (allocated(seq%dummy_arg)) then
          do j = 1, size(seq%dummy_arg)
            if (seq2%corresponding_actual_arg(i) == seq%dummy_arg(j)) then
              seq2%corresponding_actual_arg(i) = seq%corresponding_actual_arg(j)
              cycle arg_loop
            endif
          enddo
        endif
        name = seq2%corresponding_actual_arg(i)
      enddo arg_loop
    endif

    call parser_expand_line (i_lev+1, s_ele%name, sequence, seq_name, &
                                            seq_indexx, no_end_marker, n_ele2, lat, in_lat, sub_line)
    if (bp_com%fatal_error_flag) return
    ixs_start = find_slice_edge(s_ele%slice_start, 1, sub_line(1:n_ele2), s_ele)
    ixs_end = find_slice_edge(s_ele%slice_end, n_ele2, sub_line(1:n_ele2), s_ele)
    if (ixs_start > ixs_end) then
      call parser_error ('FOR SLICE OF LINE: ' // s_ele%name, &
                         'STARTING SLICE POSITION AT: ' // s_ele%slice_start, &
                         'IS PAST ENDING SLICE POSITION AT: ' // s_ele%slice_end)
      ixs_start = ixs_end-1  ! Just to be able to limp along.
    endif
    n_ele2 = ixs_end + 1 - ixs_start
    sub_line(1:n_ele2) = sub_line(ixs_start:ixs_end)

    call reallocate_base_line (base_line, 2*(n_ele_expand+n_ele2))

    do i = 1, n_ele2
      b_ele => base_line(i+n_ele_expand)
      if (s_ele%ele_order_reflect) then
        b_ele = sub_line(n_ele2-i+1)
      else
        b_ele = sub_line(i)
      endif

      b_ele%orientation = b_ele%orientation * s_ele%ele_orientation
      b_ele%ele_order_reflect = (b_ele%ele_order_reflect .neqv. s_ele%ele_order_reflect)

      if (seq2%multipass .and. b_ele%ix_multi == 0) b_ele%ix_multi = i + 1000000 * seq2%index

      if (b_ele%tag /= '' .and. s_ele%tag /= '') then
        b_ele%tag =  trim(s_ele%tag) // '.' // trim(b_ele%tag)
      elseif (s_ele%tag /= '') then
        b_ele%tag = s_ele%tag
      endif
    enddo

    n_ele_expand = n_ele_expand + n_ele2

  case default
    call parser_error ('INTERNAL SEQUENCE ERROR!')

  end select

enddo line_expansion

! Transfer the ele information from the in_lat to lat and
! do the bookkeeping for settable dependent variables.

if (present(expanded_line)) then  ! Used by girders and sublines.
  if (allocated(expanded_line)) deallocate(expanded_line)
  allocate(expanded_line(n_ele_expand))
  expanded_line = base_line(1:n_ele_expand)
  seq%active = .false.
  return
endif

! Stop here if there has been an error

if (bp_com%error_flag) return

!

if (lat%n_ele_max == 0) then
  ix_branch = 0
else
  ix_branch = ubound(lat%branch, 1) + 1
endif

if (ix_branch == 0) then  ! Main branch
  call allocate_lat_ele_array(lat, n_ele_expand+1)
  lat%n_ele_track = n_ele_expand
  lat%n_ele_max   = n_ele_expand
  ele_line => lat%ele
else                    ! branch line
  call allocate_branch_array (lat, ix_branch)
  call allocate_lat_ele_array(lat, n_ele_expand+1, ix_branch)
  ele_line => lat%branch(ix_branch)%ele
endif

branch => lat%branch(ix_branch)

do i = 1, n_ele_expand
  ele_line(i) = in_lat%ele(base_line(i)%ix_ele_in_in_lat) 
  ele_line(i)%name              = base_line(i)%name
  ele_line(i)%iyy               = base_line(i)%ix_multi
  ele_line(i)%orientation       = base_line(i)%orientation
  ele_line(i)%select            = base_line(i)%ele_order_reflect
  ele_line(i)%lord_status       = not_a_lord$  ! In case element is also being superimposed.
  if (base_line(i)%tag /= '') ele_line(i)%name = trim(base_line(i)%tag) // '.' // ele_line(i)%name
  call settable_dep_var_bookkeeping (ele_line(i))
enddo

call init_ele(ele_line(0), beginning_ele$, ix_branch, 0, lat%branch(ix_branch))
call set_ele_defaults (ele_line(0))   ! Defaults for beginning_ele element
ele_line(0)%name = 'BEGINNING'
ele_line(0)%orientation = ele_line(1)%orientation

deallocate(base_line)

! Add End marker and make sure it's orientation is consistant

if (.not. no_end_marker) then
  n_ele_expand = n_ele_expand + 1
  ele => ele_line(n_ele_expand)
  ele%name = 'END'
  ele%key = marker$
  call set_ele_defaults (ele)
  flip = 1
  do j = n_ele_expand-1, 0, -1
    ele2 => ele_line(j)
    if (ele2%key == patch$ .or. ele2%key == floor_shift$) then
      if (patch_flips_propagation_direction (ele2%value(x_pitch$), ele2%value(y_pitch$))) flip = -flip
      cycle
    endif
    exit
  enddo
  ele%orientation = ele2%orientation * flip
endif

! Branch info

branch%n_ele_track = n_ele_expand
branch%n_ele_max   = n_ele_expand
branch%ix_branch   = ix_branch
branch%name        = line_name

seq%active = .false.

!-------------------------------------------------
contains

subroutine reallocate_base_line(base_line, n_ele)
type (base_line_ele_struct), allocatable :: base_line(:), base_temp(:)
integer n_ele, n

!

n = size(base_line)
if (n_ele <= n) return

call move_alloc (base_line, base_temp)
allocate (base_line(1:n_ele))
base_line(1:n) = base_temp(1:n)
deallocate (base_temp)

end subroutine reallocate_base_line

!-------------------------------------------------
! contains

function find_slice_edge(slice_edge, ix_default, this_line, s_ele) result (ix_slice)

type (base_line_ele_struct) ::  this_line(:)
type (seq_ele_struct) s_ele
integer i, ix, ix_default, ix_slice, n_count
character(*) slice_edge
character(40) name

!

ix_slice = ix_default
if (slice_edge == '') return

ix = index(slice_edge, '##')
if (ix == 0) then
  n_count = 1
  name = slice_edge
else
  if (.not. is_integer(slice_edge(ix+2:), n_count)) then
    call parser_error ('EXPECTING INTEGER AFTER SLICE EDGE NAME: ' // slice_edge, &
                       'FOR SLICE: ' // trim(s_ele%name) // '[' // trim(s_ele%slice_start) // ':' // trim(s_ele%slice_end) // ']')
    return
  endif
  name = slice_edge(:ix-1)
endif

do i = 1, size(this_line)
  if (this_line(i)%name /= name) cycle
  n_count = n_count - 1
  if (n_count > 0) cycle
  ix_slice = i
  return
enddo

call parser_error ('CANNOT FIND SLICE EDGE NAME IN LIST OF LINE ELEMENT: ' // slice_edge, &
                   'FOR SLICE: ' // trim(s_ele%name) // '[' // trim(s_ele%slice_start) // ':' // trim(s_ele%slice_end) // ']')

end function find_slice_edge

end subroutine parser_expand_line

!-------------------------------------------------------------------------
!-------------------------------------------------------------------------
!-------------------------------------------------------------------------
!+
! Subroutine bp_set_ran_status
!
! This subroutine is used by bmad_parser and bmad_parser2.
! This subroutine is not intended for general use.
!-

subroutine bp_set_ran_status

if (bp_com%extra%ran_seed == 0) then
  bp_com%extra%undeterministic_ran_function_called = .true.
endif

end subroutine bp_set_ran_status
!-------------------------------------------------------------------------
!-------------------------------------------------------------------------
!-------------------------------------------------------------------------
!+
! Subroutine parser_debug_print_info (lat, debug_line, sequence)
!
! Subroutine to remove all null_ele elements.
!
! This subroutine is used by bmad_parser and bmad_parser2.
! This subroutine is not intended for general use.
!-

subroutine parser_debug_print_info (lat, debug_line, sequence)

type (lat_struct) lat
type (seq_struct), target, optional :: sequence(:)
type (seq_struct), pointer :: seq
integer i, j, ix
logical found
character(*) debug_line

!

found = .false.
call str_upcase (debug_line, debug_line)

if (index(debug_line, 'TIME') /= 0) then
  print *
  print *, '----------------------------------------'
  print '(a, f12.2)', 'Parse time (min):               ', (bp_com%time1 - bp_com%time0) / 60
  print '(a, f12.2)', 'Lattice Bookkeeping time (min): ', (bp_com%time2 - bp_com%time1) / 60
  print '(a, f12.2)', 'Make_mat6 calc time (min):      ', (bp_com%time3 - bp_com%time2) / 60
  found = .true.
endif

if (index(debug_line, 'SEQ') /= 0 .and. present(sequence)) then
  print *
  print *, '----------------------------------------'
  print *, 'Number of sequences:', size(sequence)
  print *, 'Use Line: ', trim(lat%use_name)
  do i = 1, size(sequence)
    seq => sequence(i)
    print *
    print *, '----------------------------------'
    print '(a, i3, 2x, a, 2x, a)', 'Sequence: ', i, trim(seq%name), trim(this_type(seq%type))
    print '(1x, a, 2x, a)', 'In file:', trim(seq%file_name)
    print *, 'Multipass:', seq%multipass
    do j = 1, size(seq%ele)
      print '(i5, 2x, a16, 2x, i1, 2x, a)', j, &
              this_type(seq%ele(j)%type), seq%ele(j)%ele_orientation, trim(seq%ele(j)%name)
    enddo
  enddo
  found = .true.
endif

if (index(debug_line, 'CONST') /= 0) then
  print *
  print *, '----------------------------------------'
  print *, 'Number of Defined Constants:', bp_com%i_const_tot - bp_com%i_const_init
  do i = bp_com%i_const_init+1, bp_com%i_const_tot
    print '(i6, 2x, a, es18.10)', i, bp_com2%const(i)%name, bp_com2%const(i)%value
  enddo
  found = .true.
endif

if (index(debug_line, 'SLAVE') /= 0) then
  print *
  print *, '----------------------------------------'
  print *, 'Number of Elements in Tracking Lattice:', lat%n_ele_track
  do i = 1, lat%n_ele_track
    print *, '-------------'
    print *, 'Ele #', i
    call type_ele (lat%ele(i), .false., 0, .false., 0, short$, .true., .false., all$, .true.)
  enddo
  found = .true.
endif

if (index(debug_line, 'LORD') /= 0) then
  print *
  print *, '----------------------------------------'
  print *, 'LORD elements: ', lat%n_ele_max - lat%n_ele_track
  do i = lat%n_ele_track+1, lat%n_ele_max
    print *, '-------------'
    print *, 'Ele #', i
    call type_ele (lat%ele(i), .false., 0, .false., 0, short$, .true., .false., all$, .true.)
  enddo
  found = .true.
endif

if (index(debug_line, 'LATTICE') /= 0) then  
  print *
  print *, '----------------------------------------'
  print *, 'Lattice Used: ', lat%use_name
  print *, 'Number of lattice elements:', lat%n_ele_track
  print *, 'List:                                 Key                 Length         S'
  do i = 1, lat%n_ele_track
    print '(i4, 2a, 3x, a, 2f10.2)', i, ') ', lat%ele(i)%name(1:30),  &
      key_name(lat%ele(i)%key), lat%ele(i)%value(l$), lat%ele(i)%s
  enddo
  print *, '---- Lord Elements ----'
  do i = lat%n_ele_track+1, lat%n_ele_max
    print '(2x, i4, 2a, 3x, a, 2f10.2)', i, ') ', lat%ele(i)%name(1:30),  &
           key_name(lat%ele(i)%key), lat%ele(i)%value(l$), lat%ele(i)%s
  enddo
  found = .true.
endif

ix = index(debug_line, 'ELE')
if (ix /= 0) then
  print *
  print *, '----------------------------------------'
  call string_trim (debug_line(ix+3:), debug_line, ix)
  do
    if (ix == 0) exit
    read (debug_line, *) i
    print *
    print *, '----------------------------------------'
    print *, 'Element #', i
    call type_ele (lat%ele(i), .false., 0, .true., 0, short$, .true., .true., all$, .true.)
    call string_trim (debug_line(ix+1:), debug_line, ix)
  enddo
  found = .true.
endif

if (index(debug_line, 'PARTICLE_START') /= 0) then
  print *
  print *, '----------------------------------------'
  print *, 'particle_start:'
  print '(3x, 6es13.4)', lat%particle_start%vec      
  found = .true.
endif

!--------------------------------

if (.not. found) then
  print *, 'BAD PARSER_DEBUG LINE: ' // trim(debug_line)
endif

!--------------------------------------------------------------
contains

function this_type (ix) result (type_str)
integer ix, k
character(20) type_str

select case (ix)
case (line$)
  type_str = 'Line'
case (list$)
  type_str = 'List'
case (replacement_line$)
  type_str = 'Replacement_Line'
case (element$)
  type_str = 'Element'
case (0)
  type_str = 'Zero!!'
case default
  type_str = '???'
end select

end function

end subroutine parser_debug_print_info

!-------------------------------------------------------------------------
!-------------------------------------------------------------------------
!-------------------------------------------------------------------------
!+
! Subroutine parse_cartesian_map (ct_map, ele, lat, delim, delim_found, err_flag)
!
! Subroutine to parse a "cartesian_map = {}" construct
!
! This subroutine is used by bmad_parser and bmad_parser2.
! This subroutine is private to bmad_parser_mod.
! This must read in:
! {type = ,
!    dr = , 
!    r0 = , 
!    pt(i,j,k) = ( (ex_re, ex_im), .... (bz_re, bz_im) ) 
!    .
!    .
!    . ) },
!-

subroutine parse_cartesian_map (ct_map, ele, lat, delim, delim_found, err_flag)

implicit none

type (cartesian_map_struct) :: ct_map
type (ele_struct), target :: ele
type (ele_struct), pointer :: match_ele
type (lat_struct), target :: lat
type (branch_struct), pointer :: branch
type (cartesian_map_term1_struct), allocatable :: term(:)
type (cartesian_map_term1_struct), pointer :: tm

real(rp) kx, ky, kz, tol

complex(rp), pointer :: c_ptr(:)

integer n, ix_word, i_term, ib, ie, im, ix

character(80) err_str
character(40) word, word2, name, attrib_name
character(1) delim, delim2

logical err_flag, delim_found

!

name = 'xxx'
err_flag = .true.
ct_map%ptr%file = bp_com%line2_file_name   ! In case there are no terms

if (ele%key == wiggler$) ct_map%master_parameter = polarity$

!

do

  ! Read attriubute
  call get_next_word (attrib_name, ix_word, '{}=,()', delim, delim_found, call_check = .true.)
  if (.not. expect_this ('=', .true., .false., 'IN CARTESIAN_MAP DEFINITION', ele, delim, delim_found)) return

  select case (attrib_name)

  case ('FIELD_SCALE')
    call parse_evaluate_value (ele%name, ct_map%field_scale, lat, delim, delim_found, err_flag, ',}', ele)

  case ('R0')
    if (.not. equal_sign_here(ele, delim)) return
    if (.not. parse_real_list (lat, trim(ele%name) // 'GRID_FIELD', ct_map%r0, .true., delim, delim_found)) return
    if (.not. expect_one_of (',}', .false., ele%name, delim, delim_found)) return


  case ('ELE_ANCHOR_PT', 'FIELD_TYPE', 'MASTER_PARAMETER')
    ! Expect "<component> = "
    if (delim /= '=') then
      call parser_error ('NO "=" SIGN FOUND AFTER ' // attrib_name,  &
                         'IN ELEMENT: ' // ele%name)
      return
    endif
    call get_next_word (word2, ix_word, ',}', delim, delim_found)

    !

    select case (attrib_name)
 
    case ('MASTER_PARAMETER')
      if (word2 == 'NONE') then
        ix = 0
      else
        ix = attribute_index(ele, word2)
        if (ix < 1) then
          call parser_error ('BAD NAME FOR "MASTER_PARAMETER = <NAME>" CONSTRUCT', &
                             'FOUND IN ELEMENT: ' // ele%name)
          return
        endif
      endif
      ct_map%master_parameter = ix

    case ('ELE_ANCHOR_PT')
      call match_word(word2, anchor_pt_name(1:), ct_map%ele_anchor_pt, can_abbreviate = .false., matched_name = name)
  
    case ('FIELD_TYPE')
      call match_word(word2, em_field_type_name(1:2), ct_map%field_type, can_abbreviate = .false., matched_name = name)
  
    end select

    !

    if (name == '') then
      call parser_error ('UNKNKOWN ' // trim(attrib_name) // ' VALUE:' // word2, &
                         'IN ELEMENT: ' // ele%name)
      return        
    endif      
      
  case ('TERM')

    if (.not. allocated(ct_map%ptr%term)) then
      allocate (ct_map%ptr%term(1))
      tm => ct_map%ptr%term(1)
      ! Set %file to be the last called file:<line_number>. 
      ct_map%ptr%file = bp_com%line2_file_name
    else
      n = size(ct_map%ptr%term) + 1
      call move_alloc(ct_map%ptr%term, term)
      allocate (ct_map%ptr%term(n))
      ct_map%ptr%term(1:n-1) = term
      deallocate (term)
      tm => ct_map%ptr%term(n)
    endif

    err_str = trim(ele%name) // ' CARTESIAN_MAP TERM'

    if (.not. expect_this ('{', .false., .false., 'AFTER "TERM =" IN CARTESIAN_MAP DEFINITION', ele, delim, delim_found)) return
    call parse_evaluate_value (err_str, tm%coef, lat, delim, delim_found, err_flag, ',', ele);  if (err_flag) return
    call parse_evaluate_value (err_str, tm%kx, lat, delim, delim_found, err_flag, ',', ele);    if (err_flag) return
    call parse_evaluate_value (err_str, tm%ky, lat, delim, delim_found, err_flag, ',', ele);    if (err_flag) return
    call parse_evaluate_value (err_str, tm%kz, lat, delim, delim_found, err_flag, ',', ele);    if (err_flag) return
    call parse_evaluate_value (err_str, tm%x0, lat, delim, delim_found, err_flag, ',', ele);    if (err_flag) return
    call parse_evaluate_value (err_str, tm%y0, lat, delim, delim_found, err_flag, ',', ele);    if (err_flag) return
    call parse_evaluate_value (err_str, tm%phi_z, lat, delim, delim_found, err_flag, ',', ele); if (err_flag) return
    call get_switch ('FAMILY', ['Y ', 'X ', 'QU', 'SQ'], tm%family, err_flag, ele, delim, delim_found); if (err_flag) return
    if (.not. expect_this ('}', .true., .false., 'AFTER "FAMILY" SWITCH', ele, delim, delim_found)) return
    if (.not. expect_one_of(',}', .false., ele%name, delim, delim_found)) return

    kx = tm%kx
    ky = tm%ky
    kz = tm%kz
    tol = 1d-5 * (kx**2 + ky**2 + kz**2)

    if (abs(ky**2 - kx**2 - kz**2) < tol) then
      tm%form = hyper_y$
      ky = sign_of(ky, .false.) * sqrt(kx**2 + kz**2)

    elseif (abs(ky**2 + kx**2 - kz**2) < tol) then
      tm%form = hyper_xy$
      kz = sign_of(kz, .false.) * sqrt(kx**2 + ky**2)

    elseif (abs(ky**2 - kx**2 + kz**2) < tol) then
      tm%form = hyper_x$
      kx = sign_of(kx, .false.) * sqrt(ky**2 + kz**2)

    else
      call parser_error ('CARTESIAN_MAP TERM DOES NOT HAVE CONSISTANT Kx, Ky, and Kz', &
                    'FOR ELEMENT: ' // ele%name)
      err_flag = .true.
      return
    endif

  case default
    if (attrib_name == '') then
      call parser_error ('MANGLED CARTESIAN_MAP DEFINITION FOR ELEMENT: ' // ele%name)
    else
      call parser_error ('UNKNOWN CARTESIAN_MAP COMPONENT: ' // attrib_name, 'FOR ELEMENT: ' // ele%name)
    endif
    return

  end select

  ! Possible "}" is end of mode
  if (delim == '}') exit

enddo

!

if (.not. expect_one_of (', ', .false., ele%name, delim, delim_found)) return
err_flag = .false.

! Check if data has already been read in for another element.
! If so, save space by pointing to the data.

call find_matching_fieldmap(ct_map%ptr%file, ele, cartesian_map$, match_ele, im)
if (im > 0) then
  deallocate(ct_map%ptr)
  ct_map%ptr => match_ele%cartesian_map(im)%ptr
  ct_map%ptr%n_link = ct_map%ptr%n_link + 1        
endif

end subroutine parse_cartesian_map

!-------------------------------------------------------------------------
!-------------------------------------------------------------------------
!-------------------------------------------------------------------------
!+
! parse_cylindrical_map (cl_map, ele, lat, delim, delim_found, err_flag)
!
! Subroutine to parse a "cylindrical_map = {}" construct
!
! This subroutine is used by bmad_parser and bmad_parser2.
! This subroutine is private to bmad_parser_mod.
! This must read in:
! {type = ,
!    dr = , 
!    r0 = , 
!    pt(i,j,k) = ( (ex_re, ex_im), .... (bz_re, bz_im) ) 
!    .
!    .
!    . ) },
!-

subroutine parse_cylindrical_map (cl_map, ele, lat, delim, delim_found, err_flag)

implicit none

type (cylindrical_map_struct), pointer :: cl_map
type (ele_struct), target :: ele
type (ele_struct), pointer :: match_ele
type (lat_struct), target :: lat
type (branch_struct), pointer :: branch

real(rp), allocatable :: array(:)

complex(rp), pointer :: c_ptr(:)

integer ix_word, i_term, ib, ie, im, ix

character(1) delim, delim2
character(40) word, word2, name, attrib_name

logical err_flag, delim_found, file_name_set

! Init

err_flag = .true.
allocate (array(1024))
file_name_set = .false.
cl_map%ptr%file = bp_com%line2_file_name  ! In case there are no terms

!

do

  ! Read attriubute
  call get_next_word (attrib_name, ix_word, '{}=,()', delim, delim_found, call_check = .true.)

  select case (attrib_name)

  case ('DPHI0_REF')
    call parser_error ('THE ATTRIBUTE NAME "DPHI0_REF" HAS BEEN CHANGED TO "PHI0_FIELDMAP"', &
                       'PLEASE MAKE THE CHANGE IN THE LATTICE FILE.')

  case ('PHI0_FIELDMAP')
    call parse_evaluate_value (ele%name, cl_map%phi0_fieldmap, lat, delim, delim_found, err_flag, ',}', ele)

  case ('THETA0_AZIMUTH')
    call parse_evaluate_value (ele%name, cl_map%theta0_azimuth, lat, delim, delim_found, err_flag, ',}', ele)

  case ('FIELD_SCALE')
    call parse_evaluate_value (ele%name, cl_map%field_scale, lat, delim, delim_found, err_flag, ',}', ele)

  case ('DZ')            
    call parse_evaluate_value (ele%name, cl_map%dz, lat, delim, delim_found, err_flag, ',}', ele)

  case ('R0')
    if (.not. equal_sign_here(ele, delim)) return
    if (.not. parse_real_list (lat, trim(ele%name) // ' GRID_FIELD', cl_map%r0, .true., delim, delim_found)) return
    if (.not. expect_one_of (',}', .false., ele%name, delim, delim_found)) return

  case ('M')
   call parser_get_integer (cl_map%m, word, ix_word, delim, delim_found, err_flag, 'BAD CYLINDRICAL_MAP M CONSTRUCT', 'IN ELEMENT: ' // ele%name)

  case ('HARMONIC')
    call parser_get_integer (cl_map%harmonic, word, ix_word, delim, delim_found, err_flag, 'BAD CYLINDRICAL_MAP HARMONIC CONSTRUCT', 'IN ELEMENT: ' // ele%name)

  case ('MASTER_PARAMETER')
    call get_next_word (word, ix_word, ',}', delim, delim_found)
    if (word == 'NONE') then
      ix = 0
    else
      ix = attribute_index(ele, word)
      if (ix < 1) then
        call parser_error ('BAD NAME FOR "MASTER_PARAMETER = <NAME>" CONSTRUCT', &
                             'FOUND IN ELEMENT: ' // ele%name)
        return
      endif
    endif
    cl_map%master_parameter = ix


  case ('ELE_ANCHOR_PT')
    ! Expect "<component> = "
    if (delim /= '=') then
      call parser_error ('NO "=" SIGN FOUND AFTER ELE_ANCHOR_PT ' // attrib_name,  &
                         'IN ELEMENT: ' // ele%name)
      return
    endif
    call get_next_word (word2, ix_word, ',}', delim, delim_found)

    ! Evaluate string into integer.

    call match_word(word2, anchor_pt_name(1:), cl_map%ele_anchor_pt, can_abbreviate = .false., matched_name = name)
  
    if (name == '') then
      call parser_error ('UNKNKOWN ELE_ANCHOR_PT ' // trim(word) // ': ' // word2, &
                         'FOUND IN ELEMENT: ' // ele%name)
      return        
    endif      
      
  case ('E_COEF_RE', 'E_COEF_IM', 'B_COEF_RE', 'B_COEF_IM')

    if (.not. file_name_set) then
      ! Set %file to be the last called file:<line_number>. 
      cl_map%ptr%file = bp_com%line2_file_name
      file_name_set = .true.
    endif

    ! Expect "("
    call get_next_word (word, ix_word, ',({', delim, delim_found)
    if (word /= '' .or. delim /= '(') then
      call parser_error ('NO "(" FOUND AFTER "' // trim(attrib_name) // ' =" ', &
                           'IN ELEMENT: ' // ele%name)
      return
    endif

    ! Read list of values.
    call re_allocate(array, 1024, .false.)
    do i_term = 1, 100000
      call get_next_word (word, ix_word, '{},()', delim, delim_found)
      if ((delim /= ',' .and. delim /= ')') .or. .not. is_real(word)) then
        call parser_error ('ERROR PARSING CYLINDRICAL_MAP ARRAY: ' // word2, &
                             'IN ELEMENT: ' // ele%name)
        return
      endif
      if (i_term > size(array)) call re_allocate(array, 2*size(array))
      read (word, *) array(i_term)
      if (delim == ')') exit
    enddo

    if (allocated(cl_map%ptr%term)) then
      if (size(cl_map%ptr%term) /= i_term) then
        call parser_error ('ARRAY SIZE MISMATCH FOR: ' // word2, &
                           'IN CYLINDRICAL_MAP DEFINITION IN ELEMENT: ' // ele%name)
        return
      endif
    else
      allocate(cl_map%ptr%term(i_term))
    endif

    select case (attrib_name)
    case ('E_COEF_RE', 'E_COEF_IM'); c_ptr => cl_map%ptr%term%e_coef 
    case ('B_COEF_RE', 'B_COEF_IM'); c_ptr => cl_map%ptr%term%b_coef
    end select

    if (attrib_name(8:9) == 'RE') then
      if (any(real(c_ptr) /= 0)) then
        call parser_error ('DUPLICATE ARRAY FOR: ' // attrib_name, &
                           'IN CYLINDRICAL_MAP IN ELEMENT: ' // ele%name)
        return
      endif
      c_ptr = c_ptr + array(1:i_term)

    else
      if (any(aimag(c_ptr) /= 0)) then
        call parser_error ('DUPLICATE ARRAY FOR: ' // attrib_name, &
                           'IN CYLINDRICAL_MAP IN ELEMENT: ' // ele%name)
        return
      endif
      c_ptr = c_ptr + i_imag * array(1:i_term)
    endif

    ! Expect "," or "}"
    call get_next_word (word, ix_word, '{}=,()', delim, delim_found)
    if (word /= '' .or. (delim /= ',' .and. delim /= '}')) then
      call parser_error ('BAD ' // trim(attrib_name) // ' = (...) CONSTRUCT', &
                           'FOUND IN CYLINDRICAL_MAP DEFINITION IN ELEMENT: ' // ele%name)
      return
    endif

  case default
    if (attrib_name == '') then
      call parser_error ('MANGLED CYLINDRICAL_MAP DEFINITION FOR ELEMENT: ' // ele%name)
    else
      call parser_error ('UNKNOWN CYLINDRICAL_MAP COMPONENT: ' // attrib_name, &
                         'FOR ELEMENT: ' // ele%name)
    endif
    return
    
  end select

  ! Possible "}" is end of mode
  if (delim == '}') exit

enddo

! Get final separator after grid construct.
 
if (.not. expect_one_of (', ', .false., ele%name, delim, delim_found)) return

deallocate(array)
err_flag = .false.

! Check if data has already been read in for another element.
! If so, save space by pointing to the data.

call find_matching_fieldmap(cl_map%ptr%file, ele, cylindrical_map$, match_ele, im)
if (im > 0) then
  deallocate(cl_map%ptr)
  cl_map%ptr => match_ele%cylindrical_map(im)%ptr
  cl_map%ptr%n_link = cl_map%ptr%n_link + 1        
endif

end subroutine parse_cylindrical_map

!-------------------------------------------------------------------------
!-------------------------------------------------------------------------
!-------------------------------------------------------------------------
!+
! parse_grid_field (grid, ele, lat, delim, delim_found, err_flag)
!
! Subroutine to parse a "grid_field = {}" construct
!
! This subroutine is used by bmad_parser and bmad_parser2.
! This subroutine is private to bmad_parser_mod.
! This must read in:
! {type = ,
!    dr = , 
!    r0 = , 
!    pt(i,j,k) = ( (ex_re, ex_im), .... (bz_re, bz_im) ) 
!    .
!    .
!    . ) },
!-

subroutine parse_grid_field(g_field, ele, lat, delim, delim_found, err_flag)

type grid_pt_struct
  integer :: ix(3) = [1, 1, 1]
  complex(rp) :: field(6) = 0
end type

type (grid_field_struct), pointer :: g_field
type (ele_struct) :: ele
type (ele_struct), pointer :: match_ele
type (lat_struct),  target :: lat
type (branch_struct), pointer :: branch
type (grid_pt_struct), allocatable :: array(:), array2(:)

character(1) delim, delim2
character(40) :: word, word2, name
character(200) line

integer ix_word, ix_word2, ix
integer pt_counter, n, i, ib, ie, im, ix0, ix1, iy0, iy1, iz0, iz1
integer grid_dim,  num_dr, num_r0, ios

logical delim_found, delim_found2, err_flag, err_flag2

! Init. Last thing read in was initial "{"

allocate(array(1024))
pt_counter = 0
err_flag = .true.
g_field%ptr%file = bp_com%line2_file_name    ! In case there are no terms

do
  ! Read attriubute
  call get_next_word (word, ix_word, '{}=,()', delim, delim_found, call_check = .true.)
  if (word == '' .and. delim == '{') word = '{'

  select case (word)

  case ('PHI0_FIELDMAP')
    call parse_evaluate_value (ele%name, g_field%phi0_fieldmap, lat, delim, delim_found, err_flag, ',}', ele)

  case ('FIELD_SCALE')
    call parse_evaluate_value (ele%name, g_field%field_scale, lat, delim, delim_found, err_flag, ',}', ele)

  case ('HARMONIC')
    call parser_get_integer (g_field%harmonic, word, ix_word, delim, delim_found, err_flag, 'CANNOT READ GRID_FIELD HARMONIC NUMBER', 'IN ELEMENT: ' // ele%name)

  case ('INTERPOLATION_ORDER')
    call parser_get_integer (g_field%interpolation_order, word, ix_word, delim, delim_found, err_flag, 'CANNOT READ INTERPOLATION_ORDER NUMBER', 'IN ELEMENT: ' // ele%name)

  case ('MASTER_PARAMETER')
    call get_next_word (word, ix_word, ',}', delim, delim_found)
    if (word == 'NONE') then
      ix = 0
    else
      ix = attribute_index(ele, word)
      if (ix < 1) then
        call parser_error ('UNKNOWN ELEMENT PARAMETER NAME FOR GRID_FIELD MASTER_PARAMETER: ' // word, &
                           'THIS IS NOT A PARAMETER DEFINED FOR THIS TYPE OF ELEMENT: ' // key_name(ele%key), &
                           'FOUND IN ELEMENT: ' // ele%name)
      endif
    endif
    g_field%master_parameter = ix

  case ('FIELD_TYPE', 'ELE_ANCHOR_PT', 'GEOMETRY')
    if (.not. equal_sign_here(ele, delim)) return

    call get_next_word (word2, ix_word, ',}', delim, delim_found)
    ! Check to see if this is a valid type by checking against grid_field_geometry_name(:)

    if (word == 'FIELD_TYPE') then
      call match_word(word2, em_field_type_name, g_field%field_type, can_abbreviate = .false., matched_name = name)
    elseif (word == 'GEOMETRY') then
      call match_word(word2, grid_field_geometry_name(1:), g_field%geometry, can_abbreviate = .false., matched_name = name)
    else
      call match_word(word2, anchor_pt_name(1:), g_field%ele_anchor_pt, can_abbreviate = .false., matched_name = name)
    endif
  
    if (name == '') then
      call parser_error ('UNKNKOWN GRID_FIELD ' // trim(word) // ': ' // word2, &
                         'FOUND IN GRID_FIELD DEFINITION FOR ELEMENT: ' // ele%name)
      return        
    endif      
      
  case ('CURVED_COORDS', 'CURVED_REF_FRAME')  ! 'curved_coords' is old style.
    if (.not. equal_sign_here(ele, delim)) return
    call get_next_word (word2, ix_word, ':,=()', delim, delim_found, .true.)
    g_field%curved_ref_frame = evaluate_logical (word2, ios)
    if (ios /= 0 .or. ix_word == 0) then
      call parser_error ('BAD GRID_FIELD CURVED_REF_FRAME SETTING ' // word2, 'FOR: ' // ele%name)
    endif

  case ('R0')
    if (.not. equal_sign_here(ele, delim)) return
    if (.not. parse_real_list (lat, trim(ele%name) // ' GRID_FIELD', g_field%r0, .false., delim, delim_found)) return
    if (.not. expect_one_of (',}', .false., ele%name, delim, delim_found)) return

    case ('DR')
    if (.not. equal_sign_here(ele, delim)) return
    ! expect ( 1.) or (1. , 2.) or (1., 2., 3.)
    if (.not. parse_real_list (lat, trim(ele%name) // ' GRID', g_field%dr, .false., delim, delim_found)) return
    call get_next_word (word, ix_word, ',}', delim, delim_found)     
    if (word /= '') then
      call parser_error ('BAD INPUT AFTER DR DEFINITION: ' // word , &
                                 'FOUND IN GRID_FIELD DEFINITION FOR ELEMENT: ' // ele%name)
      return
    end if

  case ('PT')

    if (pt_counter == 0) then
      ! Set %file to be the last called file:<line_number>.
      g_field%ptr%file = bp_com%line2_file_name
    endif

    ! Increment 
    pt_counter = pt_counter + 1
    ! Reallocate temporary structure if needed
    n = size(array)
    if (pt_counter > n) then
      call move_alloc(array, array2)
      allocate(array(2*n))
      array(1:n) = array2
      deallocate(array2)
    end if

    ! Get indices
    bp_com%parse_line = delim // bp_com%parse_line
    if (.not. parse_integer_list (trim(ele%name) // ' GRID_FIELD PT', lat, array(pt_counter)%ix, .false., delim, delim_found)) return
      
    call get_next_word (word, ix_word, '{}=,()', delim, delim_found)
    call get_next_word (word2, ix_word2, '{}=,()', delim2, delim_found2)
    if ((word /= '') .or. (word2 /= '') .or. (delim /= '=') .or. (delim2 /= '(')) then
      call parser_error ('BAD GRID_FIELD PT CONSTRUCT, NO  = "(" ', &
                 'FOUND IN GRID_FIELD DEFINITION FOR ELEMENT: ' // ele%name)
      return
    end if
    ! Get as many field components as listed
    do i = 1, 6
      call parse_complex_component(array(pt_counter)%field(i), array(pt_counter), delim, err_flag2)
      if (err_flag2) return
      if (delim == ')') exit
      if (delim /= ',') then
        call parser_error ('BAD GRID_FIELD PT CONSTRUCT, NO "," BETWEEN FIELD COMPONENTS', &
            'FOUND IN GRID_FIELD DEFINITION FOR ELEMENT: ' // ele%name)
        return
      end if
    end do

    select case (i)
    case (3)
      if (g_field%field_type == mixed$) then
        call parser_error ('FIELD_GRID WITH FIELD_TYPE = MIXED IN ELEMENT: ' // ele%name, 'MUST SPECIFY BOTH E AND B FIELDS.')
        return
      endif        
    case (6)
      if (g_field%field_type /= mixed$) then
        call parser_error ('FIELD_GRID WITH FIELD_TYPE = ELECTRIC OR MAGNETIC IN ELEMENT: ' // ele%name, 'CANNOT SPECIFY BOTH E AND B FIELDS.')
        return
      endif
    case default
      call parser_error ('FIELD_GRID IN ELEMENT: ' // ele%name, 'DOES NOT HAVE THE CORRECT NUMBER OF FIELD COMPOENTS IN PT = (...) CONSTRUCT')
      return
    end select

    ! Expect , or }
    if (.not. expect_one_of(',}', .false., ele%name, delim, delim_found)) return

  case ('{')
    ! Set %file to be the last called file:<line_number>.
    g_field%ptr%file = bp_com%line2_file_name

    do pt_counter = 1, 10000000
      ! Reallocate temporary structure if needed
      n = size(array)
      if (pt_counter > n) then
        call move_alloc(array, array2)
        allocate(array(2*n))
        array(1:n) = array2
        deallocate(array2)
      end if

      ! Get indices

      if (g_field%geometry == rotationally_symmetric_rz$) then
        if (.not. parser_fast_integer_read(array(pt_counter)%ix(1:2), ele, ':', 'FIELD_GRID POINT TABLE')) return
      else
        if (.not. parser_fast_integer_read(array(pt_counter)%ix, ele, ':', 'FIELD_GRID POINT TABLE')) return
      endif

      ! Get as many field components as listed

      if (g_field%field_type == mixed$) then
        if (.not. parser_fast_complex_read(array(pt_counter)%field, ele, delim, 'FIELD_GRID POINT TABLE')) return
      else
        if (.not. parser_fast_complex_read(array(pt_counter)%field(1:3), ele, delim, 'FIELD_GRID POINT TABLE')) return
      endif

      ! Allow extra comma "...(0 0), }" at end of field point list.

      call string_trim (bp_com%parse_line, bp_com%parse_line, ix)
      if (delim == ',' .and. bp_com%parse_line(1:1) == '}') then
        delim = '}'
        bp_com%parse_line = bp_com%parse_line(2:)
      endif

      if (delim == '}') exit
    enddo

    ! Expect , or }
    if (.not. expect_one_of(',}', .false., ele%name, delim, delim_found)) return

  case default
    if (word == '') then
      call parser_error ('MANGLED GRID_FIELD DEFINITION FOR ELEMENT: ' // ele%name)
    else
      call parser_error ('UNKNOWN GRID_FIELD COMPONENT: ' // word, &
                         'FOR ELEMENT: ' // ele%name)
    endif
    return
    
  end select 


  ! Allow extra comma
  call string_trim (bp_com%parse_line, bp_com%parse_line, ix)
  if (delim == ',' .and. bp_com%parse_line(1:1) == '}') then
    delim = '}'
    bp_com%parse_line = bp_com%parse_line(2:)
  endif

  if (delim == '}') exit   

enddo

! Get final separator after grid_field construct.
 
if (.not. expect_one_of (', ', .false., ele%name, delim, delim_found)) return

! Clear pts

if (allocated(g_field%ptr%pt)) deallocate(g_field%ptr%pt)

! Allocate grid_field for different dimensions

grid_dim = grid_field_dimension(g_field%geometry)

if (grid_dim < 1 .or. grid_dim > 3) then
  call parser_error ('BAD GRID_FIELD DIMENSION', &
             'FOUND IN GRID_FIELD DEFINITION FOR ELEMENT: ' // ele%name)
  return
endif

ix0 = minval(array(1:pt_counter)%ix(1))
ix1 = maxval(array(1:pt_counter)%ix(1))
iy0 = minval(array(1:pt_counter)%ix(2))
iy1 = maxval(array(1:pt_counter)%ix(2))
iz0 = minval(array(1:pt_counter)%ix(3))
iz1 = maxval(array(1:pt_counter)%ix(3))

allocate(g_field%ptr%pt(ix0:ix1, iy0:iy1, iz0:iz1))

n = (ix1+1-ix0) * (iy1+1-iy0) * (iz1+1-iz0)
if (n /= pt_counter) then
  call out_io (s_warn$, bp_com%parser_name, &
                 'Note: Number of grid_field points (\i0\) in the file not equal to grid_field array size (\i0\:\i0\, \i0\:\i0\, \i0\:\i0\).', &
                 'for element: ' // ele%name, &
                 i_array = [pt_counter, ix0, ix1, iy0, iy1, iz0, iz1])
endif

! Assign grid_field values
do i = 1, pt_counter
  ix1 = array(i)%ix(1)
  iy1 = array(i)%ix(2)
  iz1 = array(i)%ix(3)
  if (g_field%field_type == magnetic$) then
    g_field%ptr%pt(ix1, iy1, iz1)%B = array(i)%field(1:3)
  else
    g_field%ptr%pt(ix1, iy1, iz1)%E = array(i)%field(1:3)
    g_field%ptr%pt(ix1, iy1, iz1)%B = array(i)%field(4:6)
  endif
end do

! Clear temporary array

deallocate(array)

! Check if grid_field data has already been read in for another element.
! If so, save space by pointing to the existing grid.

call find_matching_fieldmap(g_field%ptr%file, ele, grid_field$, match_ele, im)
if (im > 0) then
  deallocate(g_field%ptr)
  g_field%ptr => match_ele%grid_field(im)%ptr
  g_field%ptr%n_link = g_field%ptr%n_link + 1        
endif

err_flag = .false.

!-----------------------------------------------------------
contains 

! subroutine parse_complex_component(complex_component, delim, err_flag)
! looks for (x, y) or x followed by , or ) 
! returns complex field_component and next delim, which should be , or )

subroutine parse_complex_component(complex_component, array_pt, delim, err_flag)

type (grid_pt_struct) array_pt

real(rp) x, y
complex(rp) complex_component
integer ix_word
logical delim_found, err_flag

character(1) delim
character(40) word

!

err_flag = .true.

! Expect "(" for complex, "," for real in the middle of the list, and ")" at the end of the list

call string_trim(bp_com%parse_line, bp_com%parse_line, ix_word)
if (bp_com%parse_line(1:1) == '(') then
  bp_com%parse_line = bp_com%parse_line(2:)
  call get_this_value(x, array_pt, ',', delim, delim_found, err_flag); if (err_flag) return
  call get_this_value(y, array_pt, ')', delim, delim_found, err_flag); if (err_flag) return
  complex_component = cmplx(x, y, rp)
  call get_next_word (word, ix_word, ',)', delim, delim_found)

else
  call get_this_value(x, array_pt, ',)', delim, delim_found, err_flag); if (err_flag) return
  complex_component = cmplx(x, 0.0_rp, rp)
endif

err_flag = .false.

end subroutine parse_complex_component

!-----------------------------------------------------------
! contains 

subroutine get_this_value (val, array_pt, delim_list, delim, delim_found, err_flag)

type (grid_pt_struct) array_pt

real(rp) val
integer ix_word
logical delim_found, err_flag

character(*) delim_list, delim
character(40) :: word

!

err_flag = .false.
call get_next_word (word, ix_word, delim_list, delim, delim_found)
if (is_real(word, real_num = val)) return

call parser_error ('BAD FIELD VALUE IN GRID_FIELD PT: ' // word, &
                   'AT GRID POINT INDEX: ' // int_str(array_pt%ix(1)) // ', ' // int_str(array_pt%ix(2)) // &
                                                                         ', ' // int_str(array_pt%ix(3)), &
                   '[NOTE: EXPRESSIONS FOR GRID_FIELD PT FIELD VALUES NOT IMPLEMENTED.]')
err_flag = .true.

end subroutine get_this_value

end subroutine parse_grid_field

!-------------------------------------------------------------------------
!-------------------------------------------------------------------------
!-------------------------------------------------------------------------
!+
! Subroutine parse_gen_grad_map (gg_map, ele, lat, delim, delim_found, err_flag)
!
! Subroutine to parse a "gen_grad_map = {}" construct
!-

subroutine parse_gen_grad_map (gg_map, ele, lat, delim, delim_found, err_flag)

implicit none

type (gen_grad_map_struct), pointer :: gg_map
type (gen_grad1_struct), allocatable :: gg(:)
type (gen_grad1_struct), pointer :: gg1
type (ele_struct), target :: ele
type (ele_struct), pointer :: match_ele
type (lat_struct), target :: lat
type (branch_struct), pointer :: branch
type (em_taylor_term_struct), allocatable :: term(:)
type (em_taylor_term_struct), pointer :: tm

real(rp) coef, deriv(0:50), z(1)

integer i, j, nn, n, i_ib, ie, im, ix, ios, nder, n_gg
integer lb, i_out, ix_word, iz, iz_here

character(80) err_str
character(40) word, word2, name, attrib_name
character(1) delim, delim2

logical err_flag, delim_found, valid

! Init

name = 'xxx'
err_flag = .true.
gg_map%file = bp_com%line2_file_name

!

do

  ! Read attriubute
  call get_next_word (attrib_name, ix_word, '{}=,()', delim, delim_found, call_check = .true.)
  if (attrib_name == '' .and. delim == '{') attrib_name = '{'

  select case (attrib_name)

  case ('FIELD_SCALE')
    call parse_evaluate_value (ele%name, gg_map%field_scale, lat, delim, delim_found, err_flag, ',}', ele)

  case ('R0')
    if (.not. equal_sign_here(ele, delim)) return
    if (.not. parse_real_list (lat, trim(ele%name) // ' GEN_GRAD_MAP R0', gg_map%r0, .true., delim, delim_found)) return
    if (.not. expect_one_of (',}', .false., ele%name, delim, delim_found)) return

  case ('DZ')
    call parse_evaluate_value (ele%name, gg_map%dz, lat, delim, delim_found, err_flag, ',}', ele)

  case ('ELE_ANCHOR_PT', 'FIELD_TYPE', 'MASTER_PARAMETER')
    ! Expect "<component> = "
    if (delim /= '=') then
      call parser_error ('NO "=" SIGN FOUND AFTER ' // attrib_name,  &
                         'IN ELEMENT: ' // ele%name)
      return
    endif
    call get_next_word (word2, ix_word, ',}', delim, delim_found)

    !

    select case (attrib_name)
 
    case ('MASTER_PARAMETER')
      if (word2 == 'NONE') then
        ix = 0
      else
        ix = attribute_index(ele, word2)
        if (ix < 1) then
          call parser_error ('BAD NAME FOR "MASTER_PARAMETER = <NAME>" CONSTRUCT', &
                               'FOUND IN ELEMENT: ' // ele%name)
          return
        endif
      endif
      gg_map%master_parameter = ix

    case ('ELE_ANCHOR_PT')
      call match_word(word2, anchor_pt_name(1:), gg_map%ele_anchor_pt, can_abbreviate = .false., matched_name = name)
  
    case ('FIELD_TYPE')
      call match_word(word2, em_field_type_name(1:2), gg_map%field_type, can_abbreviate = .false., matched_name = name)
  
    end select

    !

    if (name == '') then
      call parser_error ('UNKNKOWN ' // trim(attrib_name) // ' VALUE:' // word2, &
                         'IN ELEMENT: ' // ele%name)
      return        
    endif      
      
  case ('CURVED_REF_FRAME')    ! 'curved_coords' is old style.
    if (.not. equal_sign_here(ele, delim)) return
    call get_next_word (word2, ix_word, ':,=()', delim, delim_found, .true.)
    gg_map%curved_ref_frame = evaluate_logical (word2, ios)
    if (ios /= 0 .or. ix_word == 0) then
      call parser_error ('BAD GEN_GRAD_MAP CURVED_REF_FRAME SETTING ' // word2, 'FOR: ' // ele%name)
    endif

  case ('CURVE')
    if (.not. expect_this('={', .true., .false., 'NO "={" AFTER "CURVE" IN GEN_GRAD_MAP', ele, delim, delim_found)) return   
    n_gg = size(gg_map%gg) + 1
    call move_alloc(gg_map%gg, gg)
    allocate (gg_map%gg(n_gg))
    gg_map%gg(1:n_gg-1) = gg
    deallocate(gg)
    gg1 => gg_map%gg(n_gg)

    do
      call get_next_word (attrib_name, ix_word, '{}=,()', delim, delim_found, call_check = .true.)
      select case (attrib_name)

      case ('M')
        call parser_get_integer (gg1%m, word, ix_word, delim, delim_found, err_flag, 'BAD GEN_GRAD%GG%M CONSTRUCT', 'IN ELEMENT: ' // ele%name)

      case ('KIND')
        call get_next_word (word, ix_word, ',}', delim, delim_found)
        call match_word(word, ['COS', 'SIN'], gg1%sincos, can_abbreviate = .false., matched_name = word)
        select case (word)
        case ('SIN');   gg1%sincos = sin$
        case ('COS');   gg1%sincos = cos$
        case default
          call parser_error ('BAD GEN_GRAD_MAP TYPE = <SIN-OR-COS>" CONSTRUCT', 'FOUND IN ELEMENT: ' // ele%name)
          return
        end select

      case ('DERIVS')
        iz = int_garbage$
        nder = -1

        if (.not. expect_this ('={', .true., .false., 'NO "={" AFTER "DERIVES" IN GEN_GRAD_MAP', ele, delim, delim_found)) return

        do
          if (.not. parser_fast_real_read(z, ele, ':', delim, 'GEN_GRAD_MAP DERIVS Z-POSITION')) return
          iz_here = nint(z(1)/gg_map%dz)

          if (iz == int_garbage$) then
            iz = iz_here

            if (n_gg == 1) then
              gg_map%iz0 = iz_here

            else
              if (gg_map%iz0 /= iz_here) then
                call parser_error ('LOWER BOUND INDEX IN GEN_GRAD_MAP DERIVS TABLE IS DIFFERENT FROM LOWER BOUND INDEX IN PRIOR DERIVS TABLE', &
                                   'FOR ELEMENT: ' // ele%name)
                return
              endif
            endif

          else
            iz = iz + 1
            if (iz /= iz_here) then
              call parser_error ('GEN_GRAD_MAP DERIVS TABLE INDEXES NOT IN CORRECT ORDER. EXPECTED: ' // int_str(iz) // ' BUT GOT: ' // int_str(iz_here), &
                                 'FOR ELEMENT: ' // ele%name)
              return
            endif

            if (gg_map%iz1 /= int_garbage$ .and. iz > gg_map%iz1) then
              call parser_error ('UPPER BOUND INDEX IN GEN_GRAD_MAP DERIVS TABLE IS GREATER THAN UPPER BOUND INDEX IN PRIOR DERIVS TABLE', &
                                 'FOR ELEMENT: ' // ele%name)
              return
            endif
          endif          

          if (nder == -1) then
            if (.not. parser_fast_real_read (deriv, ele, ',}', delim, 'GEN_GRAD_MAP DERIVS TABLE', .false., nder)) return
            nder = nder - 1   ! Since derivs are indexed from 0.
          else
            if (.not. parser_fast_real_read (deriv(0:nder), ele, ',}', delim, 'GEN_GRAD_MAP DERIVS TABLE')) return
          endif

          if (.not. allocated(gg1%deriv)) allocate (gg1%deriv(gg_map%iz0:gg_map%iz0+1000, 0:2*nder+1))
          if (iz > ubound(gg1%deriv,1)) call re_allocate2d(gg1%deriv, ubound(gg1%deriv,1)+1000, 2*nder+1, lb1 = gg_map%iz0, lb2 = 0)

          gg1%deriv(iz,0:nder) = deriv(0:nder)
          gg1%n_deriv_max = nder

          if (delim == '}') exit
        enddo

        if (gg_map%iz1 == int_garbage$) gg_map%iz1 = iz
        call re_allocate2d(gg1%deriv, gg_map%iz1, 2*nder+1, lb1 = gg_map%iz0, lb2 = 0)
        gg1%n_deriv_max = nder

        if (iz /= gg_map%iz1) then
          call parser_error ('ENDING IZ-INDEX IN GEN_GRAD_MAP DERIVS TABLE NOT IS DIFFERENT FROM PRIOR DERIVS TABLE', 'FOR ELEMENT: ' // ele%name)
          return
        endif

        if (.not. expect_one_of ('},', .false., ele%name, delim, delim_found)) return
      end select

      if (delim == '}') exit
      if (.not. expect_one_of (',}', .true., ele%name, delim, delim_found)) return
    enddo

    if (.not. expect_one_of (',} ', .false., ele%name, delim, delim_found)) return

  case default
    if (attrib_name == '') then
      call parser_error ('MANGLED GRID_FIELD DEFINITION FOR ELEMENT: ' // ele%name)
    else
      call parser_error ('UNKNOWN GRID_FIELD COMPONENT: ' // attrib_name, &
                         'FOR ELEMENT: ' // ele%name)
    endif
    return

  end select

  ! Possible "}" is end of mode
  if (delim == '}') exit

enddo

! Extend derivatives to form interpolating spline polynomial

do i = 1, size(gg_map%gg)
  gg1 => gg_map%gg(i)
  n = gg1%n_deriv_max

  do iz = gg_map%iz0, gg_map%iz1-1
    call n_spline_create(gg1%deriv(iz,0:n), gg1%deriv(iz+1,0:n), gg_map%dz, gg1%deriv(iz,:))
  enddo
enddo

! Get final separator after gen_grad_map construct.
 
if (.not. expect_one_of (', ', .false., ele%name, delim, delim_found)) return
err_flag = .false.

end subroutine parse_gen_grad_map

!-------------------------------------------------------------------------
!-------------------------------------------------------------------------
!-------------------------------------------------------------------------
!+
! Function parse_integer_list (err_str, lat, int_array, exact_size, delim, delim_found, open_delim, 
!                                       separator, close_delim, default_value) result (is_ok)
!
! Routine to parse a list of integers of the form:
!    open_delim integer_1 separator integer_2 . . . close_delim
! Example:   "(1.2, 2.3, 4.4, 8.5)"
! 
! Similar to parse_integer_list2 except does not use allocatable array.
! See parse_integer_list2 for more details
!-

function parse_integer_list (err_str, lat, int_array, exact_size, delim, delim_found, open_delim, &
                                      separator, close_delim, default_value) result (is_ok)

implicit none

type (lat_struct) lat

integer int_array(:)
integer, optional :: default_value
integer, allocatable :: vec(:)

integer num_found

character(*) err_str, delim
character(*), optional :: open_delim, separator, close_delim

logical is_ok, exact_size, delim_found

!

is_ok = .false.
if (.not. parse_integer_list2 (err_str, lat, vec, num_found, delim, delim_found, size(int_array), &
                               open_delim, separator, close_delim, default_value)) return

if (num_found > size(int_array) .or. (exact_size .and. num_found < size(int_array))) then
  call parser_error (err_str)
  return
endif

int_array(1:num_found) = vec(1:num_found)

is_ok = .true.

end function parse_integer_list

!-------------------------------------------------------------------------
!-------------------------------------------------------------------------
!-------------------------------------------------------------------------
!+
! Function parse_integer_list2 (err_str, lat, int_array, num_found, delim, delim_found, num_expected, 
!                                        open_delim, separator, close_delim, default_value) result (is_ok)
!
! Routine to parse a list of integers of the form
!    open_delim integer_1 separator integer_2 . . . close_delim
! Example:   (1, 2, 4, 8) 
!
! Input:
!   err_str       -- character(*): Error string to print if there is an error. 
!   lat           -- lat_struct: lattice
!   int_array(:)  -- Integer, allocatable: the array to be read in 
!
! Optional: 
!   num_expected = 1     -- integer: number of expected arguments. Used to initialize int_array.
!   open_delim   = '('   -- character(1): opening delimeter.
!   separator    = ','   -- character(1): separating character.
!   close_delim  = ')'   -- character(1): closing delimeter.
!   default_value = 0    -- real(rp): inital assignment of int_array elements.
!
! Output:
!   is_ok                   -- logical: Set True if everything is ok.
!   int_array(1:num_found)  -- integer(rp): Array of values.
!   num_found               -- integer: number of elements.
!   delim                   -- character(1): Delimiter found where the parsing of the input line stops.
!   delim_found             -- logical: Delimiter found? False if end of input command.
!-

function parse_integer_list2 (err_str, lat, int_array, num_found, delim, delim_found, num_expected, &
                                       open_delim, separator, close_delim, default_value) result (is_ok)


type (lat_struct) lat

integer, allocatable :: int_array(:)
integer :: num_found
integer, optional :: num_expected, default_value
character(*) err_str
character(*), optional :: open_delim, close_delim, separator
logical is_ok

! Local
integer num_expect
character(1) delim, op_delim, cl_delim, sep
character(40) :: word
real(rp) rval
integer  ix_word
logical delim_found, err_flag

! Optional arguments

is_ok = .false.
num_expect = integer_option (1, num_expected)
op_delim = '('
cl_delim = ')'
sep      = ','
if (present(open_delim)) op_delim = open_delim
if (present(close_delim)) cl_delim = close_delim
if (present(separator)) sep = separator

! Expect op_delim
if (op_delim /= '') then
  call get_next_word (word, ix_word, op_delim, delim, delim_found)
  if ((word /= '') .or. (delim /= op_delim)) then
    call parser_error (err_str)
    return
  end if
endif

! Initial allocation
call re_allocate(int_array, num_expected, .false.)
int_array = integer_option(0, default_value)

! counter
num_found = 0

! Get integers
do 

  call parse_evaluate_value ('BAD NUMBER IN: ' // err_str, rval, lat, delim, delim_found, err_flag, sep // cl_delim)
  if (err_flag) return
  if (abs(rval - nint(rval)) > 1d-10) then
    call parser_error ('BAD INTEGER NUMBER IN: ' // err_str)
    return
   end if    

  num_found = num_found + 1
  if (size(int_array) < num_found) then
    call re_allocate (int_array, 2*num_found, .false.)
    int_array(num_found:2*num_found) = integer_option(0, default_value)
  endif
  
  int_array(num_found) = nint(rval)
  
  ! Exit if cl_delim is found
  if (delim == cl_delim) exit
  
  ! Check separator
  if (delim /= sep) then
    call parser_error ('BAD SEPARATOR IN: ' // err_str)
    return  
  end if
  
end do

is_ok = .true.

end function parse_integer_list2

!-------------------------------------------------------------------------
!-------------------------------------------------------------------------
!-------------------------------------------------------------------------
!+
! Function parse_real_list (lat, err_str, real_array, exact_size, delim, delim_found, open_delim, 
!                                separator, close_delim, default_value, num_found) result (is_ok)
!
! Routine to parse a list of reals of the form:
!    open_delim real_1 separator real_2 . . . close_delim
! Example:   "(1.2, 2.3, 4.4, 8.5)"
! 
! Similar to parse_real_list2 except does not use allocatable array.
! Also see: parse_real_matrix.
!
! Input:
!   lat           -- lat_struct: Lattice
!   err_str       -- character(*): Error string to print if there is an error. 
!   exact_size    --
!   open_delim    --
!   separator     --
!   close_delim   --
!   default_value --
!
! Output:
!   real_array    --
!   delim         --
!   delim_found   --
!   num_found     --
!-

function parse_real_list (lat, err_str, real_array, exact_size, delim, delim_found, open_delim, &
                               separator, close_delim, default_value, num_found) result (is_ok)

implicit none

type (lat_struct) lat

real(rp) real_array(:)
real(rp), optional :: default_value
real(rp), allocatable :: vec(:)

integer, optional :: num_found
integer num_here

character(*) err_str, delim
character(*), optional :: open_delim, separator, close_delim

logical is_ok, exact_size, delim_found

!

is_ok = .false.
if (.not. parse_real_list2 (lat, err_str, vec, num_here, delim, delim_found, size(real_array), &
                          open_delim, separator, close_delim, default_value)) return

if (num_here > size(real_array) .or. (exact_size .and. num_here < size(real_array))) then
  call parser_error (err_str)
  return
endif

real_array(1:num_here) = vec(1:num_here)
if (present(num_found)) num_found = num_here

is_ok = .true.

end function parse_real_list

!-------------------------------------------------------------------------
!-------------------------------------------------------------------------
!-------------------------------------------------------------------------
!+
! Function parse_real_matrix (lat, err_str, table, size2, delim, delim_found) result (is_ok)
!
! Routine to parse a list of reals of the form:
!    {(re_11, re_12, ..., re_1<size2>), (re_21, re_22, ...), ...} 
! And re_IJ is put in table(I,J).
! size2 is the size of the inner array.
! The size of the outer array can be anything.
!
! Input:
!   lat           -- lat_struct: 
!   ele           -- ele_struct:
!   table(:,:)    -- real(rp), allocatable:
!   size2         -- integer: If table not allocated, allocate 2nd dimension to size2
!
! Output:
!   err_str       -- character(*): Used with error messages.
!   delim         -- chaacter(1): Delimitor found.
!   delim_found   -- logical: Is there a delimitor?
!   is_ok         -- logical: True if everything is OK.
!-

function parse_real_matrix (lat, ele, err_str, table, size2, delim, delim_found) result (is_ok)

implicit none

type (lat_struct) lat
type (ele_struct) ele

real(rp), allocatable :: vec(:)
real(rp), allocatable :: table(:,:)

integer size2
integer nn, num_found

character(*) err_str
character(*) delim

logical is_ok, delim_found

!

is_ok = .false.
if (.not. allocated(table)) allocate (table(100,size2))

if (.not. expect_one_of ('{', .false., ele%name, delim, delim_found)) return
nn = 0
do
  if (.not. parse_real_list2 (lat, err_str, vec, num_found, delim, delim_found, size2, '(', ',', ')')) return
  if (num_found /= size2) then
    call parser_error (err_str)
    return
  endif
  nn = nn + 1
  if (nn > size(table, 1)) call re_allocate2d(table, 2*nn, size2)
  table(nn,:) = vec
  if (.not. expect_one_of (',}', .false., ele%name, delim, delim_found)) return
  if (delim == '}') exit
enddo

call re_allocate2d(table, nn, size2)

is_ok = .true.

end function parse_real_matrix

!-------------------------------------------------------------------------
!-------------------------------------------------------------------------
!-------------------------------------------------------------------------
!+
! Function parse_real_list2 (lat, err_str, real_array, num_found, delim, delim_found, num_expected, 
!                            open_delim, separator, close_delim, default_value, brace_optional) result (is_ok)
!
! Routine to parse a list of reals of the form:
!    open_brace real_1 separator real_2 . . . close_brace
! Example:   "(1.2, 2.3, 4.4, 8.5)"
!
! Also see:
!   pase_real_list
!   parse_real_matrix.
!
! Input:
!  lat            -- lat_struct: lattice
!  err_str        -- character(*): Error string to print if there is an error. 
!  real_array     -- real(rp), allocatable: the array to be read in 
!
! Optional: 
!   num_expected = 10    -- integer, optional: number of expected arguments
!                             Used to initialize real_array
!   open_brace   = '('   -- character(1), optional: opening delimeter.
!   separator    = ','   -- character(1), optional: separating character
!   close_brace  = ')'   -- character(1), optional: closing delimeter
!   default_value = 0.0_rp -- real(rp), optional: inital assignment of real_array elements.
!   brace_optional = False -- logical, optional: If true then an array with a single value and no braces is accepted.
!
! Output:
!   is_ok                   -- logical: Set True if everything is ok
!   real_array(1:num_found) -- real(rp) : Array of values
!   num_found               -- integer : number of elements
!   delim                   -- character(1): Delimiter found where the parsing of the input line stops.
!   delim_found             -- logical: Stopping delimiter found? False if end of input command.
!-

function parse_real_list2 (lat, err_str, real_array, num_found, delim, delim_found, num_expected, &
          open_brace, separator, close_brace, default_value, brace_optional) result (is_ok)

! Arguments

type (lat_struct) lat

real(rp), allocatable :: real_array(:)
real(rp), optional :: default_value

integer :: num_found
integer, optional :: num_expected

logical is_ok

character(*) err_str
character(*), optional :: open_brace, close_brace, separator

! Local

real(rp) :: default_val, value

integer num_expect
integer ix_word, ix

character(1) delim, op_brace, cl_brace, sep
character(40) :: word

logical delim_found, err_flag
logical, optional :: brace_optional

! Optional arguments

is_ok = .false.
num_expect = integer_option(10, num_expected)
default_val = real_option(0.0_rp, default_value)

op_brace = '('
cl_brace = ')'
sep      = ','
if (present(open_brace)) op_brace = open_brace
if (present(close_brace)) cl_brace = close_brace
if (present(separator)) sep = separator

! Expect op_brace
if (logic_option(.false., brace_optional)) then
  call string_trim(bp_com%parse_line, bp_com%parse_line, ix)
  if (bp_com%parse_line(1:1) /= op_brace) then
    num_found = 1
    call re_allocate(real_array, 1)
    call parse_evaluate_value ('BAD REAL NUMBER IN: ' // err_str, real_array(1), lat, delim, delim_found, err_flag)
    is_ok = (.not. err_flag)
    return
  endif
endif

call get_next_word (word, ix_word, op_brace, delim, delim_found)

if (word /= '') then
  call parser_error ('EXPECTED OPENING DELIMITER ' // quote(op_brace) // ' FOR VECTOR FOR: ' // err_str, &
                     'BUT GOT: ' // word)
  return
elseif (delim /= op_brace) then
  call parser_error ('BAD OPENING DELIMITER FOR VECTOR FOR: ' // err_str, &
                     'EXPECTED: ' // quote(op_brace) // ' BUT GOT: ' // delim)
  return
end if

! Initial allocation
call re_allocate(real_array, num_expect, .false.)
real_array = default_val

! Get reals

num_found = 0

do 
  call parse_evaluate_value ('BAD REAL NUMBER IN: ' // err_str, value, lat, delim, delim_found, err_flag, sep // cl_brace)
  if (err_flag) return
  ! real is found
  num_found = num_found + 1
  ! reallocate if needed  
  if (size(real_array) < num_found) then
    call re_allocate (real_array, 2*num_found, .false.)
    real_array(num_found:2*num_found) = default_val
  endif

  ! Set value
   real_array(num_found) = value
  
  ! Exit if cl_brace is found
  if (delim == cl_brace) exit
  
  ! Check separator
  if (delim /= sep) then
    call parser_error ('BAD SEPARATOR IN: ' // err_str)
    return  
  end if
end do

is_ok = .true.
call re_allocate(real_array, num_found)

end function parse_real_list2

!--------------------------------------------------------------------------------------
!--------------------------------------------------------------------------------------
!--------------------------------------------------------------------------------------

subroutine parser_get_integer (int_val, word, ix_word, delim, delim_found, err, str1, str2)

integer int_val, ix_word
logical err
character(*) word, delim
character(*), optional :: str1, str2
logical delim_found

!

call get_next_word (word, ix_word, ':,=(){} ', delim, delim_found, .true.)
if (.not. is_integer(word) ) then
  if (present(str1)) then
    call parser_error (str1, str2)
  else
    call parser_error ('INTEGER EXPECTED, I DO NOT UNDERSTAND: ' // word)
  endif
  err = .true.

else
  read (word, *) int_val
  err = .false.
endif

end subroutine parser_get_integer

!--------------------------------------------------------------------------------------
!--------------------------------------------------------------------------------------
!--------------------------------------------------------------------------------------

subroutine parser_get_logical (attrib_name, this_logic, ele_name, delim, delim_found, err)

type (ele_struct) ele
integer ix_word, ios
logical delim_found, err, this_logic
character(*) attrib_name, ele_name, delim
character(40) word

!

call get_next_word (word, ix_word, ':,=()', delim, delim_found, .true.)
this_logic = evaluate_logical (word, ios)
if (ios /= 0 .or. ix_word == 0) then
  call parser_error ('BAD "' // trim(attrib_name) // '" SWITCH FOR: ' // ele_name, 'I DO NOT UNDERSTAND: ' // word)
  err = .true.
else
  err = .false.
endif

end subroutine parser_get_logical

!--------------------------------------------------------------------------------------
!--------------------------------------------------------------------------------------
!--------------------------------------------------------------------------------------
!+
! Function expect_this (expecting, check_delim, call_check, err_str, ele, delim, delim_found) result (is_ok)
!
! Checks that the next character or characters in the parse stream corresponds to the 
! characters in the expecting argument. For example, if expecting is ')={' these three characters 
! should be the next non-blank characters in the parse stream.
!
! Also see: expect_one_of
!
! Input:
!   expecting(*)  -- character: list of characters that are expected to be next in the parse stream.
!   check_delim   -- logical: If True then use delim argument as first token to check.
!                      A blank character indicates end of command is expected.
!   call_check    -- Logical: If True then check for 'call::<filename>' construct.
!   err_str       -- character(*): String used for error messages.
!   ele           -- ele_struct: Element parameters being parsed.
!
! Output:
!   delim         -- character(*): Final delim
!   delim_found   -- logical: Is there a final delim (as opposed to end of command).
!-

function expect_this (expecting, check_delim, call_check, err_str, ele, delim, delim_found) result (is_ok)

implicit none

type (ele_struct) ele
character(*) expecting, err_str
character(1) delim
character(40) word
logical is_ok, delim_found, check_delim, call_check
integer ix, ix_word

!

is_ok = .false.

do ix = 1, len(expecting)
  if (ix == 1 .and. check_delim) then
    word = ''
  else
    call get_next_word (word, ix_word, expecting(ix:ix), delim, delim_found, call_check = call_check)
  endif

  if (expecting(ix:ix) == ' ') then
    if (delim_found .or. word /= '') then
      call parser_error ('EXTRA STUFF ON LINE.', err_str)
      return
    endif
  elseif (delim /= expecting(ix:ix) .or. word /= '') then
    call parser_error ('NO "' // expecting // '" FOUND ' // err_str, 'FOR ELEMENT: ' // ele%name)
    return
  endif
enddo

is_ok = .true.

end function expect_this

!--------------------------------------------------------------------------------------
!--------------------------------------------------------------------------------------
!--------------------------------------------------------------------------------------

subroutine get_switch (name, name_list, switch, err, ele, delim, delim_found)

type (ele_struct) :: ele
type (all_pointer_struct), allocatable :: ptr(:)

character(*) name, name_list(:)
character(1) delim
character(60) word
character(40) ele_name, attrib_name 
character(:), allocatable :: line
integer i, this_switch, switch, ix_word, ixp, ixp2
logical err, delim_found

!

err = .true.
call get_next_word (word, ix_word, ':,=(){}', delim, delim_found, .true.)

!

if (name == 'FIELD_CALC') then
  if (word == 'GRID' .or. word == 'MAP') then
    
    call parser_error ('FIELD_CALC = ' // word, 'HAS BEEN CHANGED TO FIELD_CALC = FIELDMAP', &
                       'Program will execute as normal...', &
                       '[But eventually this warning will be converted to an error. You have been warned!]', level = s_warn$)
    word = 'FIELDMAP'
  endif
endif

! If word is something like "q1[tracking_method]" then need retrieve this value.

ixp = index(word, '[')
if (ixp == 0) then
  call match_word (word, name_list, this_switch, can_abbreviate = .false.)
  if (this_switch < 1) then
    line = trim(name_list(1))
    do  i = 2, size(name_list)
      if (name_list(i) == null_name$) cycle
      if (upcase(name_list(i)) == 'GARBAGE!') cycle
      line = line // ', ' // trim(name_list(i))
    enddo
    call parser_error ('BAD "' // trim(name) // '" SWITCH FOR: ' // ele%name, 'I DO NOT UNDERSTAND: ' // word, &
                       'POSSIBILITIES ARE: ' // line)
    return
  else
    switch = this_switch
  endif

else
  ixp2 = len_trim(word)
  if (word(ixp2:ixp2) /= ']' .or. word(ixp+1:ixp2-1) /= name) then
    call parser_error ('BAD "' // trim(name) // '" SWITCH FOR: ' // ele%name, 'I DO NOT UNDERSTAND: ' // word)
    return
  endif

  ele_name = word(:ixp-1)
  attrib_name = word(ixp+1:ixp2-1)
  call pointers_to_attribute (ele%branch%lat, ele_name, attrib_name, .true., ptr, err, .false.)
  if (size(ptr) == 0) then
    call parser_error ('NO ELEMENT FOUND TO EVALUATE: ' // word, 'EVALUATING SWITCH IN ELEMENT: ' // ele%name)
    return
  endif
  if (size(ptr) > 1) then
    call parser_error ('MULTIPLE ELEMENTS FOUND FOR EVALUATING: ' // word, 'EVALUATING SWITCH IN ELEMENT: ' // ele%name)
    return
  endif
  if (associated(ptr(1)%i)) switch = ptr(1)%i
  if (associated(ptr(1)%r)) switch = nint(ptr(1)%r)
endif

err = .false.

end subroutine get_switch

!--------------------------------------------------------------------------------------
!--------------------------------------------------------------------------------------
!--------------------------------------------------------------------------------------
!+
! Function expect_one_of (delim_list, check_input_delim, ele_name, delim, delim_found) result (is_ok)
!
! Routine to check either that the current delimitor or the next character in the parse stream is the 
! expected delimitor.
! This routine is used for Bmad lattice file parsing and is not meant for general use.
!
! Also see: expect_this
!
! Input:
!   delim_list  -- character(*): List of expected (valid) delimitors. If list contains a space character
!                    then no delimitor (indicating the end of the command) is a valid possibility.
!   check_input_delim 
!               -- logical: If True, then check if delim argument is in the delim_list. 
!                    If False, check that the next character in the parse stream is an expected delimitor.
!   ele_name    -- character(*): Lattice element under construction. Used for error messages.
!   delim       -- character(1): Current delimitor that will be checked if check_input_delim = .true.
!
! Output:
!   delim       -- character(1): Next delim if check_input_delim = False.
!-

function expect_one_of (delim_list, check_input_delim, ele_name, delim, delim_found) result (is_ok)

type (ele_struct) ele
integer ix_word
character(*) delim_list, ele_name
character(1) delim
character(40) word
logical check_input_delim, delim_found, is_ok, must_have_delim

!

is_ok = .false.
must_have_delim = (index(delim_list, ' ') == 0)

if (check_input_delim) then
  if ((must_have_delim .and. .not. delim_found) .or. &
                        (delim /= '' .and. index(delim_list, delim) == 0)) then
    if (ele_name(1:1) == '!') then  ! Indicates is not an element
      call parser_error ('BAD DELIMITOR', 'FOR: ' // ele_name)
    else
      call parser_error ('BAD DELIMITOR', 'FOR ELEMENT: ' // ele_name)
    endif
    return
  endif

else
  call get_next_word (word, ix_word, '{}=,()[]', delim, delim_found)
  if (word /= '' .or. (must_have_delim .and. .not. delim_found) .or. &
                      (delim /= '' .and. index(delim_list, delim) == 0)) then
    if (ele_name(1:1) == '!') then  ! Indicates is not an element
      call parser_error ('BAD DELIMITOR', 'FOR: ' // ele_name)
    else
      call parser_error ('BAD DELIMITOR', 'FOR ELEMENT: ' // ele_name)
    endif
    return
  endif
endif

is_ok = .true.

end function expect_one_of

!--------------------------------------------------------------------------------------
!--------------------------------------------------------------------------------------
!--------------------------------------------------------------------------------------

function equal_sign_here(ele, delim) result (is_here)

type (ele_struct) ele
character(40) word
character(1) delim
logical is_here

! Expect "<component> = "

is_here = .false.

if (delim /= '=') then
call parser_error ('NO "=" SIGN FOUND AFTER: ' // word,  &
                   'IN GRID_FIELD STRUCTURE IN ELEMENT: ' // ele%name)
  return
endif

is_here = .true.

end function equal_sign_here

!--------------------------------------------------------------------------------------
!--------------------------------------------------------------------------------------
!--------------------------------------------------------------------------------------
!+
! Subroutine parser_print_line(end_of_file)
!
! This routine is called when a print statement is found in the lattice file.
!-

subroutine parser_print_line(lat, end_of_file)

implicit none

type (lat_struct) lat
integer ix, ix2, n
real(rp) value
logical end_of_file, err_flag, delim_found
character(1) delim
character(280) print_line
character(*), parameter :: r_name = 'parser_print_line'

!

call string_trim (bp_com%input_line2, print_line, ix) ! To strip off initial "print"
print_line = print_line(ix+2:)

do
  ix = index(print_line, '`')
  if (ix == 0) exit
  ix2 = index(print_line(ix+1:), '`')
  if (ix2 == 0) exit
  ix2 = ix + ix2
  call parse_evaluate_value ('PRINT STATEMENT EVALUATION', value, lat, delim, delim_found, err_flag, string_in = print_line(ix+1:ix2-1))
  if (err_flag) then
    print_line = print_line(:ix-1) // '???' // print_line(ix2+1:)
  else
    print_line = print_line(:ix-1) // trim(real_to_string(value, 20, 14)) // print_line(ix2+1:)
  endif
enddo

if (.not. allocated(lat%print_str)) then
  allocate (lat%print_str(1))
else
  call re_allocate(lat%print_str, size(lat%print_str)+1)
endif
n = size(lat%print_str)
lat%print_str(n) = trim(print_line) ! To save in digested file
call out_io (s_important$, r_name, 'Message in Lattice File: ' // print_line, insert_tag_line = .false.)

end subroutine parser_print_line

!--------------------------------------------------------------------------------------
!--------------------------------------------------------------------------------------
!--------------------------------------------------------------------------------------
!+
! Subroutine parser_init_custom_elements (lat)
!
!-

subroutine parser_init_custom_elements (lat)

implicit none

type (lat_struct), target :: lat
type (branch_struct), pointer :: branch
type (ele_struct), pointer :: ele
integer i, n
logical err

! Init custom stuff.

if (.not. associated(init_custom_ptr)) return

do n = 0, ubound(lat%branch, 1)
  branch => lat%branch(n)
  do i = 1, branch%n_ele_max
    ele => branch%ele(i)
    if (ele%key == custom$ .or. ele%tracking_method == custom$ .or. &
        ele%mat6_calc_method == custom$ .or. ele%field_calc == custom$ .or. &
        ele%aperture_type == custom_aperture$) then
      call init_custom_ptr (ele, err)
      if (err) bp_com%error_flag = .true.
    endif
  enddo
enddo

end subroutine parser_init_custom_elements

!--------------------------------------------------------------------------------------
!--------------------------------------------------------------------------------------
!--------------------------------------------------------------------------------------
!+
! Subroutine reallocate_sequence (sequence, n_seq)
!-

subroutine reallocate_sequence (sequence, n_seq)

implicit none

type (seq_struct), target, allocatable :: sequence(:), temp_seq(:)
integer n_seq, n

!

n = size(sequence)
call move_alloc (sequence, temp_seq)
allocate(sequence(n_seq))
sequence(1:n) = temp_seq

end subroutine reallocate_sequence

!--------------------------------------------------------------------------------------
!--------------------------------------------------------------------------------------
!--------------------------------------------------------------------------------------
!+
! Subroutine parse_superimpose_command(lat, delim)
!-

subroutine parse_superimpose_command(lat, ele, pele, delim)

type (lat_struct) lat
type (ele_struct) ele
type (parser_ele_struct) pele

integer ix_word, n
logical delim_found, err_flag

character(*) delim
character(40) var, value


!

err_flag = .false.

ele%lord_status = super_lord$
pele%superposition_command_here = .true.

if (delim /= ',') then
  call parser_error ('MISSING COMMA IN "SUPERIMPOSE" STATEMENT.')
  return
endif

do
  call get_next_word(var, ix_word, '=,', delim, delim_found, .true.)
  if (.not. expect_one_of('=', .true., '!SUPERIMPOSE STATEMENT', delim, delim_found)) return

  select case (var)
  case ('CREATE_JUMBO_SLAVE')
    call parser_get_logical (value, pele%create_jumbo_slave, ele%name, delim, delim_found, err_flag)
  case ('REF')
    call get_next_word(pele%ref_name, ix_word,  '=,', delim, delim_found, .true.)
  case ('ELEMENT')
    call get_next_word(pele%ele_name, ix_word,  '=,', delim, delim_found, .true.)
  case ('ELE_ORIGIN')
    call get_switch (value, anchor_pt_name(1:), pele%ele_pt, err_flag, ele, delim, delim_found)
  case ('REF_ORIGIN')
    call get_switch (value, anchor_pt_name(1:), pele%ref_pt, err_flag, ele, delim, delim_found)
  case ('OFFSET')
    call parse_evaluate_value ('SUPERIMPOSE STATEMENT OFFSET', pele%offset, lat, delim, delim_found, err_flag)
  case default
    call parser_error ('UNKNOWN PARAMETER OF SUPERIMPOSE COMMAND: ' // var)
    return
  end select

  if (err_flag) return
  if (.not. delim_found) exit
enddo

end subroutine parse_superimpose_command

!-----------------------------------------------------------------------------------------------
!-----------------------------------------------------------------------------------------------
!-----------------------------------------------------------------------------------------------
!+
! Subroutine init_surface_segment (phot, ix, iy)
!
! Routine to init the componentes in ele%photon%grid%pt(ix,iy) for use with segmented surface calculations.
!
! Input:
!   phot    -- photon_element_struct: Surface structure.
!   ix, iy  -- integer: index of grid point to init.
!-

subroutine init_surface_segment (phot, ix, iy)

type (photon_element_struct), target :: phot
type (surface_grid_pt_struct), pointer :: pt

real(rp) zt, x0, y0, dx, dy, coef_xx, coef_xy, coef_yy, coef_diag, g(3), gs
integer ix, iy

!

pt => phot%grid%pt(ix, iy)

x0 = ix * phot%grid%dr(1) + phot%grid%r0(1)
y0 = iy * phot%grid%dr(2) + phot%grid%r0(2)

pt%x0 = x0
pt%y0 = y0
pt%z0 = 0

pt%dz_dx = 0
pt%dz_dy = 0
coef_xx = 0; coef_xy = 0; coef_yy = 0

do ix = 0, ubound(phot%curvature%xy, 1)
do iy = 0, ubound(phot%curvature%xy, 2) - ix
  if (phot%curvature%xy(ix, iy) == 0) cycle
  pt%z0 = pt%z0 - phot%curvature%xy(ix, iy) * x0**ix * y0**iy
  if (ix > 0) pt%dz_dx = pt%dz_dx - ix * phot%curvature%xy(ix, iy) * x0**(ix-1) * y0**iy
  if (iy > 0) pt%dz_dy = pt%dz_dy - iy * phot%curvature%xy(ix, iy) * x0**ix * y0**(iy-1)
  if (ix > 1) coef_xx = coef_xx - ix * (ix-1) * phot%curvature%xy(ix, iy) * x0**(ix-2) * y0**iy / 2
  if (iy > 1) coef_yy = coef_yy - iy * (iy-1) * phot%curvature%xy(ix, iy) * x0**ix * y0**(iy-2) / 2
  if (ix > 0 .and. iy > 0) coef_xy = coef_xy - ix * iy * phot%curvature%xy(ix, iy) * x0**(ix-1) * y0**(iy-1)
enddo
enddo

g = phot%curvature%elliptical
if (g(3) /= 0) then
  zt = sqrt(1 - (x0 * g(1))**2 - (y0 * g(2))**2)
  pt%z0 = pt%z0 + sqrt_one(-(g(1) * x0)**2 - (g(2) * y0)**2) / g(3)
  pt%dz_dx = pt%dz_dx - x0 * g(1)**2 / (g(3) * zt)
  pt%dz_dy = pt%dz_dy - y0 * g(2)**2 / (g(3) * zt)
  coef_xx = coef_xx - (g(1)**2 / zt - (x0 * g(1)**2)**2 / zt**3) / (2 * g(3))
  coef_yy = coef_yy - (g(2)**2 / zt - (y0 * g(2)**2)**2 / zt**3) / (2 * g(3))
  coef_xy = coef_xy - (x0 * y0 * (g(1) * g(2))**2 / zt**3) / (g(3))
endif

gs = phot%curvature%spherical
if (gs /= 0) then
  zt = sqrt(1 - (x0 * gs)**2 - (y0 * gs)**2)
  pt%z0 = pt%z0 + sqrt_one(-(gs * x0)**2 - (gs * y0)**2) / gs
  pt%dz_dx = pt%dz_dx - x0 * gs**2 / (gs * zt)
  pt%dz_dy = pt%dz_dy - y0 * gs**2 / (gs * zt)
  coef_xx = coef_xx - (gs**2 / zt - (x0 * gs**2)**2 / zt**3) / (2 * gs)
  coef_yy = coef_yy - (gs**2 / zt - (y0 * gs**2)**2 / zt**3) / (2 * gs)
  coef_xy = coef_xy - (x0 * y0 * (gs * gs)**2 / zt**3) / (gs)
endif

! Correct for fact that segment is supported at the corners of the segment and the segment is flat.
! This correction only affects z0 and not the slopes

dx = phot%grid%dr(1) / 2
dy = phot%grid%dr(2) / 2
coef_xx = coef_xx * dx**2
coef_xy = coef_xy * dx * dy
coef_yy = coef_yy * dy**2
coef_diag = coef_xx + coef_yy - abs(coef_xy)

if (abs(coef_diag) > abs(coef_xx) .and. abs(coef_diag) > abs(coef_yy)) then
  pt%z0 = pt%z0 + coef_diag
else if (abs(coef_xx) > abs(coef_yy)) then
  pt%z0 = pt%z0 + coef_xx
else
  pt%z0 = pt%z0 + coef_yy
endif

end subroutine init_surface_segment 

!-----------------------------------------------------------------------------------------------
!-----------------------------------------------------------------------------------------------
!-----------------------------------------------------------------------------------------------
!+
! Subroutine parser_transfer_control_struct (con_in, con_out, lord, ix_var)
!
! Routine to transfer the information from an input control_struct (which stores
! the user input parameters) to a control_struct that will be stored in the lat%control
! or lord%control%ramp for a ramper.
!
! Input:
!   con_in    -- control_struct: Input control structure.
!   lord      -- ele_struct: Lord element associated with the control_struct.
!   ix_var    -- integer:  If an expression stack evaluates to a constant, this routine will 
!                 modify the expression stack to evaluate to the value of: 
!                     lord%control%var(ix_var) * constant
!
! Output:
!   con_out   -- control_struct: Output control structure.
!-

subroutine parser_transfer_control_struct (con_in, con_out, lord, ix_var)

type (control_struct) con_in, con_out, con0
type (ele_struct) lord
integer ix_var, is, n, iv, atype
logical err, var_found

!

con0 = con_in  ! In case con_in and con_out actual arguments are the same.

if (allocated(con0%stack)) then
  if (allocated(con_out%y_knot)) deallocate(con_out%y_knot)

  do is = 1, size(con0%stack)
    if (con0%stack(is)%type == end_stack$) exit
  enddo
  call reallocate_expression_stack(con_out%stack, is-1)

  con_out%stack = con0%stack(1:is-1)

  ! Convert variable$ type to ramper variable index if name matches an ramper variable name.

  do is = 1, size(con_out%stack)
    if (con_out%stack(is)%type == end_stack$) exit
    if (con_out%stack(is)%type /= variable$) cycle
    do iv = 1, size(lord%control%var)
      if (upcase(con_out%stack(is)%name) /= lord%control%var(iv)%name) cycle
      con_out%stack(is)%type = iv + var_offset$
      exit
    enddo
  enddo

  ! Convert a stack of an expression "expres" to "express * control_var(1)" if "expres" does not use any control vars.
  ! Exception: Ramper slave with ran() or ran_gauss() in "expres".

  var_found = .false.
  do is = 1, size(con_out%stack)
    atype = con_out%stack(is)%type
    if (atype == ran$ .or. atype == ran_gauss$) var_found = .true. 
    if (.not. is_attribute (atype, all_control_var$)) cycle
    if (atype == end_stack$) exit
    var_found = .true.
    exit
  enddo

  if (.not. var_found) then
    if (size(con_out%stack) == 1 .and. con_out%stack(1)%name == '1' .or. con_out%stack(1)%name == '1.0') then
      con_out%stack(1) = expression_atom_struct(lord%control%var(ix_var)%name, ix_var+var_offset$, 0.0_rp)
    else
      n = size(con_out%stack)
      call reallocate_expression_stack(con_out%stack, n+2)
      con_out%stack(n+1) = expression_atom_struct(lord%control%var(ix_var)%name, ix_var+var_offset$, 0.0_rp)
      con_out%stack(n+2) = expression_atom_struct('', times$, 0.0_rp)
    endif
  endif

  ! Evaluate any variable values.

  do is = 1, size(con_out%stack)
    select case (con_out%stack(is)%type)
    case (ran$, ran_gauss$)
      if (lord%key == ramper$) cycle
      call parser_error ('RANDOM NUMBER FUNCITON MAY NOT BE USED WITH A GROUP, OR OVERLAY', &
                         'FOR ELEMENT: ' // lord%name)
      if (global_com%exit_on_error) call err_exit
      return
    case (variable$)
      call word_to_value (con_out%stack(is)%name, lord%branch%lat, con_out%stack(is)%value, err)
      if (err) then
        call parser_error ('ERROR CONVERTING WORD TO VALUE: ' // con_out%stack(is)%name, &
                           'FOR ELEMENT: ' // lord%name)
        return
      endif
      ! Variables in the arithmetic expression are immediately evaluated and never reevaluated.
      ! If the variable is an element attribute (looks like: "ele_name[attrib_name]") then this may
      ! be confusing if the attribute value changes later. To avoid some (but not all) confusion, 
      ! turn the variable into a numeric$ so the output from the type_ele routine looks "sane".
      if (index(con_out%stack(is)%name, '[') /= 0) then
        con_out%stack(is)%type = numeric$
        con_out%stack(is)%name = ''
      endif
    end select
  enddo

else
  if (allocated(con_out%stack)) deallocate(con_out%stack)
  con_out%y_knot = con0%y_knot
  if (size(con_out%y_knot) /= size(lord%control%x_knot)) then
    call parser_error ('NUMBER OF Y_SPLINE POINTS CONTROLLING PARAMETER: ' // con_out%attribute, &
                       'IS NOT THE SAME AS THE NUMBER OF X_SPLINE POINTS FOR ELEMENT: ' // lord%name)
    return
  endif
endif

end subroutine parser_transfer_control_struct 

!-----------------------------------------------------------------------------------------------
!-----------------------------------------------------------------------------------------------
!-----------------------------------------------------------------------------------------------
!+
! Function parser_fast_integer_read (int_vec, ele, delim_wanted, err_str)  result (is_ok)
!-

function parser_fast_integer_read (int_vec, ele, delim_wanted, err_str) result (is_ok)

type (ele_struct) ele
integer int_vec(:)
integer i, n, ix_word
logical is_ok, delim_found, err
character(*) err_str
character(40) word
character(1) delim_wanted, delim

!

is_ok = .false.

n = size(int_vec)
do i = 1, n
  call get_next_word (word, ix_word, delim_wanted // ' ', delim, delim_found, err_flag = err)
  if (err) then
    call parser_error ('ERROR IN ' // err_str, 'IN ELEMENT: ' // ele%name)
    return
  endif

  if (.not. is_integer(word, int_vec(i))) then
    call parser_error ('ERROR READING INTEGER IN ' // err_str, 'IN ELEMENT: ' // ele%name)
    return
  endif

  if (i == n .and. delim == delim_wanted) then
    is_ok = .true.
    return
  endif

  if (delim == delim_wanted) then
    call parser_error ('NOT ENOUGH INTEGERS FOR ' // err_str, 'IN ELEMENT: ' // ele%name)
    return
  endif
enddo

call parser_error ('EXPECTING DELIMITOR: ' // delim_wanted, &
                   'AFTER READING ' // int_str(n) // ' INTEGERS IN ' // err_str, &
                   'IN ELEMENT: ' // ele%name)

end function parser_fast_integer_read 

!-----------------------------------------------------------------------------------------------
!-----------------------------------------------------------------------------------------------
!-----------------------------------------------------------------------------------------------
!+
! Function parser_fast_complex_read (cmplx_vec, ele, delim, err_str)  result (is_ok)
!
! Routine to read an array of complex numbers. 
!
! This routine assumes that the array values are pure numbers in the form "<re>" or "(<re> <im>)" 
! where <re> and <im> are real numbers (not expressions) and there are no commas except possibly 
! at the end of the array. 
!
! Input:
!   ele             -- ele_struct: Lattice element associated with the array. Used for error messages.
!   err_str         -- character(*): String used when printing error messages identifying where in
!                         the lattice file the error is occuring.
!
! Output:
!   cmplx_vec(:)    -- complex(rp): Complex vector.
!   delim           -- character(1): Delimitor at end of array. Must be "," or "}"
!   is_ok           -- logical: True if everything OK. False otherwise.
!-

function parser_fast_complex_read (cmplx_vec, ele, delim, err_str) result (is_ok)

type (ele_struct) ele
complex(rp) cmplx_vec(:)
real(rp) rval, ival
integer i, n, ix, ios1, ios2, ix_word
logical is_ok, delim_found, err, left_parens_here
character(*) err_str
character(40) word
character(1) delim

!

is_ok = .false.
call string_trim(bp_com%parse_line, bp_com%parse_line, ix)
if (bp_com%parse_line(1:1) == '(') then
  delim = '('
  bp_com%parse_line = bp_com%parse_line(2:)
endif

n = size(cmplx_vec)
do i = 1, n
  left_parens_here = (delim == '(')
  call get_next_word (word, ix_word, ' ,()}', delim, delim_found, err_flag = err)
  if (err .or. (left_parens_here .and. delim /= ' ') .or. (.not. left_parens_here .and. delim == ')')) then
    call parser_error ('ERROR IN ' // err_str, 'IN ELEMENT: ' // ele%name)
    return
  endif

  read (word, *, iostat = ios1) rval

  if (left_parens_here) then
    call get_next_word (word, ix_word, ',()', delim, delim_found, err_flag = err)
    read (word, *, iostat = ios2) ival
    if (ios1 /= 0 .or. ios2 /= 0 .or. err .or. delim /= ')') then
      call parser_error ('ERROR READING COMPLEX VALUE IN ' // err_str, 'IN ELEMENT: ' // ele%name)
      return
    endif

    cmplx_vec(i) = cmplx(rval, ival)

    call string_trim(bp_com%parse_line, bp_com%parse_line, ix)
    if (bp_com%parse_line(1:1) == ',' .or. bp_com%parse_line(1:1) == '}' .or. bp_com%parse_line(1:1) == '(') then
      delim = bp_com%parse_line(1:1)
      bp_com%parse_line = bp_com%parse_line(2:)
    else
      delim = ' '
    endif

  else
    if (ios1 /= 0 .or. err .or. delim == ')') then
      call parser_error ('ERROR READING VALUE IN ' // err_str, 'IN ELEMENT: ' // ele%name)
      return
    endif
    cmplx_vec(i) = rval
  endif

  if ((delim == ',' .or. delim == '}') .and. i == n) then
    is_ok = .true.
    return
  endif

  if (i == n .or. (delim == ',' .or. delim == '}')) then
    call parser_error ('NOT ENOUGH VALUES FOR ' // err_str, 'IN ELEMENT: ' // ele%name)
    return
  endif
enddo

call parser_error ('EXPECTING DELIMITOR: "," or "}"', &
                   'AFTER READING ' // int_str(n) // ' COMPLEXS IN ' // err_str, &
                   'IN ELEMENT: ' // ele%name)

end function parser_fast_complex_read 

!-----------------------------------------------------------------------------------------------
!-----------------------------------------------------------------------------------------------
!-----------------------------------------------------------------------------------------------
!+
! Function parser_fast_real_read (real_vec, ele, end_delims, delim, err_str, exact_size, n_real)  result (is_ok)
!
! Routine to read an array of real numbers. 
!
! This routine assumes that the array values are pure numbers in the form "<re1> <re2> ...," 
! where <re1>, <re2>, etc. are real numbers (not expressions) and there are no commas except possibly, 
! at the end of the array.
!
! Note: if end_delim is "," and next character is a delim but not ",", the next character is taken as the delim.
!
! Input:
!   ele             -- ele_struct: Lattice element associated with the array. Used for error messages.
!   end_delims      -- character(*): List of possible ending delimitors.
!   err_str         -- character(*): String used when printing error messages identifying where in
!                         the lattice file the error is occuring.
!   exact_size      -- logical, optional: If True (default), number of values must match real_vec size.
!
! Output:
!   real_vec(:)     -- complex(rp): Real vector.
!   delim           -- character(1): Delimitor at end of array.
!   is_ok           -- logical: True if everything OK. False otherwise.
!   n_real          -- integer, optional: Number of elements found.
!-

function parser_fast_real_read (real_vec, ele, end_delims, delim, err_str, exact_size, n_real) result (is_ok)

type (ele_struct) ele
real(rp) real_vec(:)
real(rp) val

integer, optional :: n_real
integer i, n, ix, ios, ix_word

logical is_ok, delim_found, err, exact
logical, optional :: exact_size

character(*) err_str, end_delims
character(40) word
character(1) delim

!

is_ok = .false.
call string_trim(bp_com%parse_line, bp_com%parse_line, ix)
exact = logic_option(.true., exact_size)

n = size(real_vec)
do i = 1, n
  call get_next_word (word, ix_word, ' ' // end_delims, delim, delim_found, err_flag = err)
  if (err) then
    call parser_error ('ERROR IN ' // err_str, 'IN ELEMENT: ' // ele%name)
    return
  endif
  if (.not. delim_found) then
    call parser_error ('ERROR IN ' // err_str, 'MISSING END DELIMITOR', 'IN ELEMENT: ' // ele%name)
    return
  endif

  read (word, *, iostat = ios) val

  if (ios /= 0 .or. err) then
    call parser_error ('ERROR READING VALUE IN ' // err_str, 'IN ELEMENT: ' // ele%name)
    return
  endif
  real_vec(i) = val

  if (delim /= ' ' .and. (.not. exact .or. i == n)) then
    is_ok = .true.
    if (present(n_real)) n_real = i
    call string_trim(bp_com%parse_line, bp_com%parse_line, ix)
    if (delim == ',' .and. index(end_delims, bp_com%parse_line(1:1)) /= 0 .and. bp_com%parse_line(1:1) /= ',') then
      delim = bp_com%parse_line(1:1)
      bp_com%parse_line = bp_com%parse_line(2:)
    endif
    return
  endif

  if ((exact .and. i == n) .or. delim /= ' ') then
    call parser_error ('NOT ENOUGH VALUES FOR ' // err_str, 'IN ELEMENT: ' // ele%name)
    return
  endif
enddo

call parser_error ('EXPECTING DELIMITOR TO BE ONE OF: ' // end_delims, &
                   'AFTER READING ' // int_str(n) // ' REALS IN ' // err_str, &
                   'IN ELEMENT: ' // ele%name)

end function parser_fast_real_read 

end module<|MERGE_RESOLUTION|>--- conflicted
+++ resolved
@@ -2270,19 +2270,6 @@
         coef = 1 - determinant(ele%c_mat)
         if (coef >= 0) ele%gamma_c = sqrt(coef)
 
-<<<<<<< HEAD
-      case ('ETAP_A'); ele%a%deta_ds = real_garbage$
-      case ('ETAP_B'); ele%b%deta_ds = real_garbage$
-      case ('ETAP_X'); ele%x%deta_ds = real_garbage$
-      case ('ETAP_Y'); ele%y%deta_ds = real_garbage$
-      case ('ETAP_Z'); ele%z%deta_ds = real_garbage$
-
-      case ('DETA_A_DS'); ele%a%etap = real_garbage$
-      case ('DETA_B_DS'); ele%b%etap = real_garbage$
-      case ('DETA_X_DS'); ele%x%etap = real_garbage$
-      case ('DETA_Y_DS'); ele%y%etap = real_garbage$
-      case ('DETA_Z_DS'); ele%z%etap = real_garbage$
-=======
       case ('ETAP_A'); ele%value(deta_ds_master$) = false$
       case ('ETAP_B'); ele%value(deta_ds_master$) = false$
       case ('ETAP_X'); ele%value(deta_ds_master$) = false$
@@ -2294,7 +2281,6 @@
       case ('DETA_X_DS'); ele%value(deta_ds_master$) = true$
       case ('DETA_Y_DS'); ele%value(deta_ds_master$) = true$
       case ('DETA_Z_DS'); ele%value(deta_ds_master$) = true$
->>>>>>> 2a350579
 
       case ('E_TOT')
         if (ele%key == def_parameter$) then
