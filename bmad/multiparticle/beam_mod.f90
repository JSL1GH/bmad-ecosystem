module beam_mod

use beam_utils

contains

!--------------------------------------------------------------------------
!--------------------------------------------------------------------------
!--------------------------------------------------------------------------
!+
! Subroutine track_beam (lat, beam, ele1, ele2, err, centroid, direction, bunch_tracks)
!
! Subroutine to track a beam of particles from the end of
! ele1 Through to the end of ele2. Both must be in the same lattice branch.
!
! Note: To zero wakes between runs, zero_lr_wakes_in_lat needs to be called.
!
! Input:
!   lat             -- lat_struct: Lattice to track through.
!   beam            -- beam_struct: Beam at end of element ix1.
!   ele1            -- ele_struct, optional: Starting element (this element 
!                        is NOT tracked through). Default is lat%ele(0).
!   ele2            -- ele_struct, optional: Ending element.
!                        Default is lat%ele(lat%n_ele_track).
!   centroid(0:)    -- coord_struct, optional: Approximate centroid orbit. Only needed if CSR is on.
!                        Hint: Calculate this before beam tracking by tracking a single particle.
!   direction       -- integer, optional: +1 (default) -> Track forward, -1 -> Track backwards.
!   bunch_tracks(:) -- bunch_track_struct, optional: Existing tracks. If bunch_track%n_pt = -1 then
!                        Overwrite any existing track.
!
! Output:
!   beam            -- beam_struct: Beam at end of element ix2.
!   err             -- logical: Set true if there is an error. 
!                        EG: Too many particles lost for a CSR calc.
!   bunch_tracks(:) -- bunch_track_struct, optional: track information if the tracking method does 
!                        tracking step-by-step. When tracking through multiple elements, the 
!                        trajectory in an element is appended to the existing trajectory. 
!-

subroutine track_beam (lat, beam, ele1, ele2, err, centroid, direction, bunch_tracks)

implicit none

type (lat_struct), target :: lat
type (beam_struct) :: beam
type (ele_struct), optional, target :: ele1, ele2
type (coord_struct), optional :: centroid(0:)
type (bunch_track_struct), optional :: bunch_tracks(:)

integer, optional :: direction
integer i

logical err

!

do i = 1, size(beam%bunch)
  if (present(bunch_tracks)) then
    call track_bunch(lat, beam%bunch(i), ele1, ele2, err, centroid, direction, bunch_tracks(i))
  else
    call track_bunch(lat, beam%bunch(i), ele1, ele2, err, centroid, direction)
  endif
  if (err) return
enddo

end subroutine track_beam

!--------------------------------------------------------------------------
!--------------------------------------------------------------------------
!--------------------------------------------------------------------------
!+
! Subroutine track_bunch (lat, bunch, ele1, ele2, err, centroid, direction, bunch_track)
!
! Subroutine to track a particle bunch from the end of ele1 Through to the end of ele2.
! Both must be in the same lattice branch.
! With forward tracking, if ele2 is at or before ele1, the tracking will "wrap" around 
! the ends of the lattice.
!
! Note: To zero wakes between runs, zero_lr_wakes_in_lat needs to be called.
!
! Input:
!   lat           -- lat_struct: Lattice to track through.
!   bunch         -- Bunch_struct: Bunch at end of element ix1.
!   ele1          -- Ele_struct, optional: Starting element (this element 
!                      is NOT tracked through). Default is lat%ele(0).
!   ele2          -- Ele_struct, optional: Ending element.
!                      Default is lat%ele(lat%n_ele_track).
!   centroid(0:)  -- coord_struct, optional: Approximate centroid orbit. Only needed if CSR is on.
!                      Hint: Calculate this before bunch tracking by tracking a single particle.
!   direction     -- integer, optional: +1 (default) -> Track forward, -1 -> Track backwards.
!   bunch_track   -- bunch_track_struct, optional: Existing tracks. If bunch_track%n_pt = -1 then
!                        Overwrite any existing track.
!
! Output:
!   bunch       -- bunch_struct: Bunch at end of element ix2.
!   err         -- Logical: Set true if there is an error. 
!                    EG: Too many particles lost for a CSR calc.
!   bunch_track -- bunch_track_struct, optional: track information if the tracking method does 
!                        tracking step-by-step. When tracking through multiple elements, the 
!                        trajectory in an element is appended to the existing trajectory. 
!-

subroutine track_bunch (lat, bunch, ele1, ele2, err, centroid, direction, bunch_track)

implicit none

type (lat_struct), target :: lat
type (bunch_struct) :: bunch
type (branch_struct), pointer :: branch
type (ele_struct), optional, target :: ele1, ele2
type (ele_struct), pointer :: e1, e2
type (coord_struct), optional :: centroid(0:)
type (bunch_track_struct), optional :: bunch_track

integer, optional :: direction
integer i, j

logical err

! Init

e1 => lat%ele(0)
if (present(ele1)) e1 => ele1
e2 => lat%ele(lat%n_ele_track)
if (present(ele2)) e2 => ele2

branch => lat%branch(e1%ix_branch)

! 

if (integer_option(1, direction) == -1) then
  if (e1%ix_ele > e2%ix_ele) then
    do i = e1%ix_ele, e2%ix_ele+1, -1
      call track1_bunch (bunch, branch%ele(i), err, centroid, direction, bunch_track)
      if (err) return
    enddo

  else
    do i = e1%ix_ele, 1, -1
      call track1_bunch (bunch, branch%ele(i), err, centroid, direction, bunch_track)
      if (err) return
    enddo
    do i = branch%n_ele_track, e2%ix_ele+1, -1
      call track1_bunch (bunch, branch%ele(i), err, centroid, direction, bunch_track)
      if (err) return
    enddo
  endif

!

else
  if (e1%ix_ele < e2%ix_ele) then
    do i = e1%ix_ele+1, e2%ix_ele
      call track1_bunch (bunch, branch%ele(i), err, centroid, direction, bunch_track)
      if (err) return
    enddo

  else
    do i = e1%ix_ele+1, branch%n_ele_track
      call track1_bunch (bunch, branch%ele(i), err, centroid, direction, bunch_track)
      if (err) return
    enddo
    do i = 1, e2%ix_ele
      call track1_bunch (bunch, branch%ele(i), err, centroid, direction, bunch_track)
      if (err) return
    enddo
  endif
endif

end subroutine track_bunch

!--------------------------------------------------------------------------
!--------------------------------------------------------------------------
!--------------------------------------------------------------------------
!+
! Subroutine track1_bunch (bunch, ele, err, centroid, direction, bunch_track)
!
! Subroutine to track a bunch of particles through an element.
!
! Input:
!   bunch         -- bunch_struct: Starting bunch position.
!   ele           -- Ele_struct: element to track through.
!   centroid(0:)  -- coord_struct, optional: Approximate centroid orbit. Only needed if CSR is on.
!                      Hint: Calculate this before beam tracking by tracking a single particle.
!   direction     -- integer, optional: +1 (default) -> Track forward, -1 -> Track backwards.
!   bunch_track   -- bunch_track_struct, optional: Existing tracks. If bunch_track%n_pt = -1 then
!                        Overwrite any existing track.
!
! Output:
!   bunch       -- Bunch_struct: Ending bunch position.
!   err         -- Logical: Set true if there is an error. 
!                    EG: Too many particles lost for a CSR calc.
!   bunch_track -- bunch_track_struct, optional: Track information appended to track.
!-

subroutine track1_bunch (bunch, ele, err, centroid, direction, bunch_track)

use csr_and_space_charge_mod, only: track1_bunch_csr, track1_bunch_csr3d
use beam_utils, only: track1_bunch_hom
use space_charge_mod, only: track_bunch_to_t, track_bunch_to_s

implicit none

type (bunch_struct) bunch
type (ele_struct) :: ele
type (ele_struct), pointer :: lord, slave, wake_ele
type (wake_lr_mode_struct), pointer :: lr, lr_chain
type (ele_pointer_struct), allocatable :: chain_ele(:)
type (coord_struct), optional :: centroid(0:)
type (bunch_track_struct), optional :: bunch_track

integer, optional :: direction
integer i, j, n, im, ix_pass, ixs, ix, n_links

logical csr_sc_on, err, finished, sc_fft_on, time_rk_tracking, track1_bunch_space_charge_called

character(*), parameter :: r_name = 'track1_bunch'

! Custom tracking

if (associated(track1_bunch_hook_ptr)) then
  call track1_bunch_hook_ptr (bunch, ele, err, centroid, direction, finished, bunch_track)
  if (finished) return
endif

!

if (integer_option(1, direction) == -1 .and. bmad_com%csr_and_space_charge_on) then
  call out_io (s_fatal$, r_name, 'BACKWARDS BUNCH TRACKING WITH CSR/SPACE_CHARGE NOT ALLOWED.')
  if (global_com%exit_on_error) call err_exit
  return
endif

!------------------------------------------------
! Tracking
! Essentially track1_bunch_space_charge is only called when: 
!       csr_method = off, space_charge_method = fft/cathode_fft, and track_method = time_RK
! Otherwise call track1_bunch_csr (except when csr_method = steady_state).

track1_bunch_space_charge_called = .false.
csr_sc_on = (bmad_com%csr_and_space_charge_on .and. (ele%csr_method /= off$ .or. ele%space_charge_method /= off$))
sc_fft_on = (ele%space_charge_method == cathode_fft_3d$ .or. ele%space_charge_method == fft_3d$)
time_rk_tracking = (ele%tracking_method == time_runge_kutta$ .or. ele%tracking_method == fixed_step_time_runge_kutta$)

if (csr_sc_on .and. ele%space_charge_method == cathode_fft_3d$ .and. ele%csr_method /= off$) then
  call out_io (s_error$, r_name, 'WITH SPACE_CHARGE_METHOD SET TO CATHODE_FFT_3D, CSR EFFECTS CANNOT BE HANDLED SO', &
                                 'CSR_METHOD NEEDS TO BE SET TO OFF. FOR LATTICE ELEMENT: ' // ele%name, &
                                 'ALL PARTICLES OF THE BUNCH WILL BE MARKED AS LOST.')
  goto 9000  ! Mark all particles as lost and return
endif

<<<<<<< HEAD
if (csr_sc_on .and. ele%csr_method == off$ .and. sc_fft_on) then
  if (ele%tracking_method /= time_runge_kutta$ .and. ele%tracking_method /= fixed_step_time_runge_kutta$) then
    call out_io (s_error$, r_name, 'WITH SPACE_CHARGE_METHOD SET TO CATHODE_FFT_3D, THE TRACKING_METHOD SHOULD BE SET TO', &
                                   'TIME_RUNGE_KUTTA OR FIXED_STEP_TIME_RUNGE_KUTTA. FOR LATTICE ELEMENT: ' // ele%name, &
                                   'ALL PARTICLES OF THE BUNCH WILL BE MARKED AS LOST.')
    goto 9000  ! Mark all particles as lost and return
  endif
endif


if (ele%csr_method /= off$ .and. time_rk_tracking) then
  call out_io (s_error$, r_name, 'CSR_METHOD IS NOT OFF FOR LATTICE ELEMENT: ' // ele%name, &
                'THIS IS INCOMPATIBLE WITH TRACKING_METHOD SET TO TIME_RUNGE_KUTTA OR FIXED_STEP_TIME_RUNGE_KUTTA.', &
                'ALL PARTICLES OF THE BUNCH WILL BE MARKED AS LOST.')
  goto 9000  ! Mark all particles as lost and return
endif

=======
if (ele%csr_method /= off$ .and. time_rk_tracking) then
  call out_io (s_error$, r_name, 'CSR_METHOD IS NOT OFF FOR LATTICE ELEMENT: ' // ele%name, &
                'THIS IS INCOMPATIBLE WITH TRACKING_METHOD SET TO TIME_RUNGE_KUTTA OR FIXED_STEP_TIME_RUNGE_KUTTA.', &
                'ALL PARTICLES OF THE BUNCH WILL BE MARKED AS LOST.')
  goto 9000  ! Mark all particles as lost and return
endif

>>>>>>> 8c75155e
! 

if (csr_sc_on .and. ele%key /= match$) then
  if (ele%csr_method == off$ .and. sc_fft_on .and. time_rk_tracking) then 
    call track1_bunch_space_charge (bunch, ele, err, bunch_track = bunch_track)
    track1_bunch_space_charge_called = .true.

  elseif (ele%csr_method == steady_state_3d$) then
    if (bunch%drift_between_t_and_s) call correct_s_t_tracking_conversion(bunch, ele)
    call track1_bunch_csr3d(bunch, ele, centroid, err, bunch_track = bunch_track)
     
  else
    if (.not. present(centroid)) then
      call out_io (s_fatal$, r_name, 'BUNCH CENTROID MUST BE SUPPLIED FOR CSR CALCULATION!')
      if (global_com%exit_on_error) call err_exit
      return
    endif
    if (bunch%drift_between_t_and_s) call correct_s_t_tracking_conversion(bunch, ele)
    call track1_bunch_csr (bunch, ele, centroid, err, bunch_track = bunch_track)

  endif
  bunch%ix_ele = ele%ix_ele

! Non csr / non space-charge tracking
else
  err = .false.
  if (bunch%drift_between_t_and_s) call correct_s_t_tracking_conversion(bunch, ele)
  call track1_bunch_hom (bunch, ele, direction, bunch_track = bunch_track)
  bunch%ix_ele = ele%ix_ele
endif

if (err) return

! Set bunch%t0 to real_garbage if there has been significant tracking outside of track1_bunch_space_charge

if (.not. track1_bunch_space_charge_called .and. ele%value(l$) /= 0) bunch%t0 = real_garbage$

! If there are wakes...

wake_ele => pointer_to_wake_ele(ele)
if (associated(wake_ele)) then

  ! If part of multipass: Transfer the lr wake to all the elements in the chain.
  ! A chain is a set of elements in the tracking lattice that all represent 
  ! the same physical element.

  call multipass_chain (wake_ele, ix_pass, n_links, chain_ele)
  do i = 1, n_links
    if (i == ix_pass) cycle
    chain_ele(i)%ele%wake%lr = wake_ele%wake%lr
  enddo

  lord => pointer_to_multipass_lord (wake_ele)
  if (associated(lord)) then
    lord%wake%lr = wake_ele%wake%lr
  endif

endif

return

!-----------------------------------------------------------------------------------
! Mark all particles as lost and return

9000 continue
bunch%particle%state = lost$
err = .true.
return

!-----------------------------------------------------------------------------------
contains

subroutine correct_s_t_tracking_conversion(bunch, ele)

type (bunch_struct) bunch
type (ele_struct) ele

!

call track_bunch_to_t(bunch, bunch%t0, ele%branch)
bunch%drift_between_t_and_s = .false.
call track_bunch_to_s(bunch, ele%s_start, ele%branch)

end subroutine correct_s_t_tracking_conversion

end subroutine track1_bunch

end module<|MERGE_RESOLUTION|>--- conflicted
+++ resolved
@@ -249,17 +249,6 @@
   goto 9000  ! Mark all particles as lost and return
 endif
 
-<<<<<<< HEAD
-if (csr_sc_on .and. ele%csr_method == off$ .and. sc_fft_on) then
-  if (ele%tracking_method /= time_runge_kutta$ .and. ele%tracking_method /= fixed_step_time_runge_kutta$) then
-    call out_io (s_error$, r_name, 'WITH SPACE_CHARGE_METHOD SET TO CATHODE_FFT_3D, THE TRACKING_METHOD SHOULD BE SET TO', &
-                                   'TIME_RUNGE_KUTTA OR FIXED_STEP_TIME_RUNGE_KUTTA. FOR LATTICE ELEMENT: ' // ele%name, &
-                                   'ALL PARTICLES OF THE BUNCH WILL BE MARKED AS LOST.')
-    goto 9000  ! Mark all particles as lost and return
-  endif
-endif
-
-
 if (ele%csr_method /= off$ .and. time_rk_tracking) then
   call out_io (s_error$, r_name, 'CSR_METHOD IS NOT OFF FOR LATTICE ELEMENT: ' // ele%name, &
                 'THIS IS INCOMPATIBLE WITH TRACKING_METHOD SET TO TIME_RUNGE_KUTTA OR FIXED_STEP_TIME_RUNGE_KUTTA.', &
@@ -267,15 +256,6 @@
   goto 9000  ! Mark all particles as lost and return
 endif
 
-=======
-if (ele%csr_method /= off$ .and. time_rk_tracking) then
-  call out_io (s_error$, r_name, 'CSR_METHOD IS NOT OFF FOR LATTICE ELEMENT: ' // ele%name, &
-                'THIS IS INCOMPATIBLE WITH TRACKING_METHOD SET TO TIME_RUNGE_KUTTA OR FIXED_STEP_TIME_RUNGE_KUTTA.', &
-                'ALL PARTICLES OF THE BUNCH WILL BE MARKED AS LOST.')
-  goto 9000  ! Mark all particles as lost and return
-endif
-
->>>>>>> 8c75155e
 ! 
 
 if (csr_sc_on .and. ele%key /= match$) then
